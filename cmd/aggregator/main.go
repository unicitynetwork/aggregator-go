package main

import (
	"context"
	"fmt"
	"os"
	"os/signal"
	"syscall"
	"time"

	"github.com/unicitynetwork/aggregator-go/internal/config"
	"github.com/unicitynetwork/aggregator-go/internal/gateway"
	"github.com/unicitynetwork/aggregator-go/internal/ha"
	"github.com/unicitynetwork/aggregator-go/internal/ha/state"
	"github.com/unicitynetwork/aggregator-go/internal/logger"
	"github.com/unicitynetwork/aggregator-go/internal/service"
	"github.com/unicitynetwork/aggregator-go/internal/storage"
)

// gracefulExit flushes async logger and exits with the given code
func gracefulExit(asyncLogger *logger.AsyncLoggerWrapper, code int) {
	if asyncLogger != nil {
		asyncLogger.Stop()
	}
	os.Exit(code)
}

func main() {
	// Load configuration
	cfg, err := config.Load()
	if err != nil {
		fmt.Printf("Failed to load configuration: %v\n", err)
		os.Exit(1)
	}

	// Initialize logger
	baseLogger, err := logger.New(
		cfg.Logging.Level,
		cfg.Logging.Format,
		cfg.Logging.Output,
		cfg.Logging.EnableJSON,
	)
	if err != nil {
		fmt.Printf("Failed to initialize logger: %v\n", err)
		os.Exit(1)
	}

	// Wrap with async logger if enabled
	var log *logger.Logger
	var asyncLogger *logger.AsyncLoggerWrapper
	if cfg.Logging.EnableAsync {
		bufferSize := cfg.Logging.AsyncBufferSize
		if bufferSize <= 0 {
			bufferSize = 10000 // Default buffer size
		}
		asyncLogger = logger.NewAsyncLogger(baseLogger, bufferSize)
		log = asyncLogger.Logger
		log.WithComponent("main").Info("Async logging enabled",
			"bufferSize", bufferSize)
	} else {
		log = baseLogger
	}

	log.WithComponent("main").Info("Starting Unicity Aggregator")

	// create global context
	ctx, stop := signal.NotifyContext(context.Background(), os.Interrupt, syscall.SIGTERM)
	defer stop()

	commitmentQueue, storageInstance, err := storage.NewStorage(cfg, log)
	if err != nil {
		log.WithComponent("main").Error("Failed to initialize storage", "error", err.Error())
		gracefulExit(asyncLogger, 1)
	}

	if cfg.Storage.UseRedisForCommitments {
		log.WithComponent("main").Info("Using Redis for commitment queue and MongoDB for persistence",
			"redis_host", cfg.Redis.Host,
			"redis_port", cfg.Redis.Port,
			"flush_interval", cfg.Storage.RedisFlushInterval,
			"max_batch_size", cfg.Storage.RedisMaxBatchSize)
	} else {
		log.WithComponent("main").Info("Using MongoDB for all storage")
	}

	connectionTestCtx, connectionTestCancelFn := context.WithTimeout(ctx, 10*time.Second)
	if err := storageInstance.Ping(connectionTestCtx); err != nil {
		connectionTestCancelFn()
		log.WithComponent("main").Error("Failed to connect to database", "error", err.Error())
		gracefulExit(asyncLogger, 1)
	}
	connectionTestCancelFn()

	log.WithComponent("main").Info("Database connection established")

	if err := commitmentQueue.Initialize(ctx); err != nil {
		log.WithComponent("main").Error("Failed to initialize commitment queue", "error", err.Error())
		gracefulExit(asyncLogger, 1)
	}

<<<<<<< HEAD
	// Initialize service (uses factory to create appropriate service based on sharding mode)
	aggregatorService, err := service.NewService(ctx, cfg, log, storage, leaderElection)
=======
	// Create the shared state tracker for block sync height
	stateTracker := state.NewSyncStateTracker()

	// Create the Round Manager
	roundManager, err := round.NewRoundManager(ctx, cfg, log, commitmentQueue, storageInstance, stateTracker)
>>>>>>> 41747c7b
	if err != nil {
		log.WithComponent("main").Error("Failed to create aggregator service", "error", err.Error())
		gracefulExit(asyncLogger, 1)
	}

<<<<<<< HEAD
	// Start the aggregator service
	if err := aggregatorService.Start(ctx); err != nil {
		log.WithComponent("main").Error("Failed to start aggregator service", "error", err.Error())
=======
	// Perform initial SMT restoration. This is required in all modes.
	if err := roundManager.Start(ctx); err != nil {
		log.WithComponent("main").Error("Failed to start round manager", "error", err.Error())
>>>>>>> 41747c7b
		gracefulExit(asyncLogger, 1)
	}

	// Initialize HA Manager if enabled
	var haManager *ha.HAManager
	var leaderSelector *ha.LeaderElection
	if cfg.HA.Enabled {
		log.WithComponent("main").Info("High availability mode enabled")
		leaderSelector = ha.NewLeaderElection(log, cfg.HA, storageInstance.LeadershipStorage())
		leaderSelector.Start(ctx)

		haManager = ha.NewHAManager(log, roundManager, leaderSelector, storageInstance, roundManager.GetSMT(), stateTracker, cfg.Processing.RoundDuration)
		haManager.Start(ctx)

	} else {
		log.WithComponent("main").Info("High availability mode is disabled, running as standalone leader")
		// In non-HA mode, the node is always the leader, so activate it directly.
		if err := roundManager.Activate(ctx); err != nil {
			log.WithComponent("main").Error("Failed to activate round manager", "error", err.Error())
			gracefulExit(asyncLogger, 1)
		}
	}

	// Initialize service
	aggregatorService := service.NewAggregatorService(cfg, log, roundManager, commitmentQueue, storageInstance, leaderSelector)

	// Initialize gateway server
	server := gateway.NewServer(cfg, log, aggregatorService)

	// Start server in a goroutine
	go func() {
		if err := server.Start(); err != nil {
			log.WithComponent("main").Error("Server failed to start", "error", err.Error())
		}
	}()

	log.WithComponent("main").Info("Aggregator started successfully",
		"host", cfg.Server.Host,
		"port", cfg.Server.Port)

	// Wait for interrupt signal
	<-ctx.Done()

	log.WithComponent("main").Info("Shutting down gracefully...")

	// Create shutdown context with timeout
	shutdownCtx, shutdownCancel := context.WithTimeout(context.Background(), 30*time.Second)
	defer shutdownCancel()

	// Stop server
	if err := server.Stop(shutdownCtx); err != nil {
		log.WithComponent("main").Error("Failed to stop server gracefully", "error", err.Error())
	}

	// Stop round manager
	roundManager.Stop(shutdownCtx)

	// Stop leader selector if it was started
	if leaderSelector != nil {
		leaderSelector.Stop(shutdownCtx)
	}

	// Stop HA Manager if it was started
	if haManager != nil {
		haManager.Stop()
	}

	// Close storage backends
	if err := commitmentQueue.Close(shutdownCtx); err != nil {
		log.WithComponent("main").Error("Failed to close commitment queue gracefully", "error", err.Error())
	}
	if err := storageInstance.Close(shutdownCtx); err != nil {
		log.WithComponent("main").Error("Failed to close storage gracefully", "error", err.Error())
	}

	log.WithComponent("main").Info("Aggregator shut down successfully")

	// Stop async logger if enabled
	if asyncLogger != nil {
		asyncLogger.Stop()
	}
}<|MERGE_RESOLUTION|>--- conflicted
+++ resolved
@@ -13,6 +13,7 @@
 	"github.com/unicitynetwork/aggregator-go/internal/ha"
 	"github.com/unicitynetwork/aggregator-go/internal/ha/state"
 	"github.com/unicitynetwork/aggregator-go/internal/logger"
+	"github.com/unicitynetwork/aggregator-go/internal/round"
 	"github.com/unicitynetwork/aggregator-go/internal/service"
 	"github.com/unicitynetwork/aggregator-go/internal/storage"
 )
@@ -98,34 +99,23 @@
 		gracefulExit(asyncLogger, 1)
 	}
 
-<<<<<<< HEAD
-	// Initialize service (uses factory to create appropriate service based on sharding mode)
-	aggregatorService, err := service.NewService(ctx, cfg, log, storage, leaderElection)
-=======
 	// Create the shared state tracker for block sync height
 	stateTracker := state.NewSyncStateTracker()
 
-	// Create the Round Manager
-	roundManager, err := round.NewRoundManager(ctx, cfg, log, commitmentQueue, storageInstance, stateTracker)
->>>>>>> 41747c7b
-	if err != nil {
-		log.WithComponent("main").Error("Failed to create aggregator service", "error", err.Error())
-		gracefulExit(asyncLogger, 1)
-	}
-
-<<<<<<< HEAD
-	// Start the aggregator service
-	if err := aggregatorService.Start(ctx); err != nil {
-		log.WithComponent("main").Error("Failed to start aggregator service", "error", err.Error())
-=======
-	// Perform initial SMT restoration. This is required in all modes.
+	// Create round manager based on sharding mode
+	roundManager, err := round.NewManager(ctx, cfg, log, commitmentQueue, storageInstance, stateTracker)
+	if err != nil {
+		log.WithComponent("main").Error("Failed to create round manager", "error", err.Error())
+		gracefulExit(asyncLogger, 1)
+	}
+
+	// Initialize round manager (SMT restoration, etc.)
 	if err := roundManager.Start(ctx); err != nil {
 		log.WithComponent("main").Error("Failed to start round manager", "error", err.Error())
->>>>>>> 41747c7b
-		gracefulExit(asyncLogger, 1)
-	}
-
-	// Initialize HA Manager if enabled
+		gracefulExit(asyncLogger, 1)
+	}
+
+	// Initialize leader selector and HA Manager if enabled
 	var haManager *ha.HAManager
 	var leaderSelector *ha.LeaderElection
 	if cfg.HA.Enabled {
@@ -135,18 +125,21 @@
 
 		haManager = ha.NewHAManager(log, roundManager, leaderSelector, storageInstance, roundManager.GetSMT(), stateTracker, cfg.Processing.RoundDuration)
 		haManager.Start(ctx)
-
 	} else {
 		log.WithComponent("main").Info("High availability mode is disabled, running as standalone leader")
-		// In non-HA mode, the node is always the leader, so activate it directly.
+		// In non-HA mode, activate the round manager directly
 		if err := roundManager.Activate(ctx); err != nil {
 			log.WithComponent("main").Error("Failed to activate round manager", "error", err.Error())
 			gracefulExit(asyncLogger, 1)
 		}
 	}
 
-	// Initialize service
-	aggregatorService := service.NewAggregatorService(cfg, log, roundManager, commitmentQueue, storageInstance, leaderSelector)
+	// Create service with round manager and leader selector
+	aggregatorService, err := service.NewService(cfg, log, roundManager, commitmentQueue, storageInstance, leaderSelector)
+	if err != nil {
+		log.WithComponent("main").Error("Failed to create service", "error", err.Error())
+		gracefulExit(asyncLogger, 1)
+	}
 
 	// Initialize gateway server
 	server := gateway.NewServer(cfg, log, aggregatorService)
@@ -176,17 +169,19 @@
 		log.WithComponent("main").Error("Failed to stop server gracefully", "error", err.Error())
 	}
 
-	// Stop round manager
-	roundManager.Stop(shutdownCtx)
+	// Stop HA Manager if it was started
+	if haManager != nil {
+		haManager.Stop()
+	}
 
 	// Stop leader selector if it was started
 	if leaderSelector != nil {
 		leaderSelector.Stop(shutdownCtx)
 	}
 
-	// Stop HA Manager if it was started
-	if haManager != nil {
-		haManager.Stop()
+	// Stop round manager
+	if err := roundManager.Stop(shutdownCtx); err != nil {
+		log.WithComponent("main").Error("Failed to stop round manager gracefully", "error", err.Error())
 	}
 
 	// Close storage backends
