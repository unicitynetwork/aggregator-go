--- conflicted
+++ resolved
@@ -118,93 +118,5 @@
 	defer ts.rwMux.RUnlock()
 
 	snapshot := ts.smt.CreateSnapshot()
-<<<<<<< HEAD
-	return &ThreadSafeSmtSnapshot{
-		snapshot: snapshot,
-	}
-}
-
-// ThreadSafeSmtSnapshot Methods
-
-// AddLeaves adds multiple leaves to the snapshot in a batch operation
-// This operation is exclusive and blocks all other operations on this snapshot
-func (tss *ThreadSafeSmtSnapshot) AddLeaves(leaves []*smt.Leaf) (string, error) {
-	tss.rwMux.Lock()
-	defer tss.rwMux.Unlock()
-
-	return tss.addLeavesUnsafe(leaves)
-}
-
-// addLeavesUnsafe adds multiple leaves without acquiring locks (internal use)
-func (tss *ThreadSafeSmtSnapshot) addLeavesUnsafe(leaves []*smt.Leaf) (string, error) {
-	err := tss.snapshot.AddLeaves(leaves)
-	if err != nil {
-		return "", fmt.Errorf("failed to add leaves to SMT snapshot: %w", err)
-	}
-
-	return tss.snapshot.GetRootHashHex(), nil
-}
-
-// AddLeaf adds a single leaf to the snapshot
-// This operation is exclusive and blocks all other operations on this snapshot
-func (tss *ThreadSafeSmtSnapshot) AddLeaf(path *big.Int, value []byte) error {
-	tss.rwMux.Lock()
-	defer tss.rwMux.Unlock()
-
-	return tss.addLeafUnsafe(path, value)
-}
-
-// addLeafUnsafe adds a single leaf without acquiring locks (internal use)
-func (tss *ThreadSafeSmtSnapshot) addLeafUnsafe(path *big.Int, value []byte) error {
-	return tss.snapshot.AddLeaf(path, value)
-}
-
-// GetRootHash returns the current root hash of the snapshot
-// This is a read operation that can be performed concurrently
-func (tss *ThreadSafeSmtSnapshot) GetRootHash() string {
-	tss.rwMux.RLock()
-	defer tss.rwMux.RUnlock()
-
-	return tss.snapshot.GetRootHashHex()
-}
-
-// GetStats returns statistics about the snapshot
-// This is a read operation that can be performed concurrently
-func (tss *ThreadSafeSmtSnapshot) GetStats() map[string]interface{} {
-	tss.rwMux.RLock()
-	defer tss.rwMux.RUnlock()
-
-	// Get basic stats from the underlying snapshot
-	return map[string]interface{}{
-		"rootHash":   tss.snapshot.GetRootHashHex(),
-		"leafCount":  0, // Could be enhanced to show actual count
-		"isSnapshot": true,
-		"isLocked":   false, // Could be enhanced to show lock status
-	}
-}
-
-// Commit commits the snapshot changes back to the original ThreadSafeSMT
-// This operation requires write locks on both the snapshot and the original SMT
-// to ensure atomicity of the commit operation
-func (tss *ThreadSafeSmtSnapshot) Commit(originalSMT *ThreadSafeSMT) {
-	// Acquire locks in a consistent order to prevent deadlocks
-	// Lock the snapshot first, then the original SMT
-	tss.rwMux.Lock()
-	defer tss.rwMux.Unlock()
-
-	originalSMT.rwMux.Lock()
-	defer originalSMT.rwMux.Unlock()
-
-	tss.snapshot.Commit()
-}
-
-// WithWriteLock executes a function while holding a write lock on the snapshot
-// The function receives the underlying snapshot for direct access to avoid deadlocks
-func (tss *ThreadSafeSmtSnapshot) WithWriteLock(fn func(*smt.SmtSnapshot) error) error {
-	tss.rwMux.Lock()
-	defer tss.rwMux.Unlock()
-	return fn(tss.snapshot)
-=======
 	return NewThreadSafeSmtSnapshot(snapshot)
->>>>>>> ac20262f
 }