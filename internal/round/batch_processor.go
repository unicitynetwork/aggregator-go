package round

import (
	"context"
	"crypto/sha256"
	"fmt"
	"math/big"
	"sync"
	"time"

	"github.com/fxamacker/cbor/v2"

	"github.com/unicitynetwork/aggregator-go/internal/models"
	"github.com/unicitynetwork/aggregator-go/internal/smt"
	"github.com/unicitynetwork/aggregator-go/pkg/api"
)

// processMiniBatch processes a small batch of commitments into the SMT for efficiency
// NOTE: The caller is expected to hold rm.roundMutex when calling this function
func (rm *RoundManager) processMiniBatch(ctx context.Context, commitments []*models.Commitment) error {
	if len(commitments) == 0 {
		return nil
	}

	// Convert commitments to SMT leaves
	leaves := make([]*smt.Leaf, 0, len(commitments))
	for _, commitment := range commitments {
		// Generate leaf path from requestID
		path, err := commitment.RequestID.GetPath()
		if err != nil {
			rm.logger.WithContext(ctx).Error("Failed to get path for commitment",
				"requestID", commitment.RequestID.String(),
				"error", err.Error())
			continue
		}

		// Create leaf value (hash of commitment data)
		leafValue, err := rm.createLeafValue(commitment)
		if err != nil {
			rm.logger.WithContext(ctx).Error("Failed to create leaf value",
				"requestID", commitment.RequestID.String(),
				"error", err.Error())
			continue
		}

		leaves = append(leaves, &smt.Leaf{
			Path:  path,
			Value: leafValue,
		})
	}

	// Add leaves to the current round's SMT snapshot
	if rm.currentRound != nil && rm.currentRound.Snapshot != nil {
		_, err := rm.currentRound.Snapshot.AddLeaves(leaves)
		if err != nil {
			return fmt.Errorf("failed to add leaves to SMT snapshot: %w", err)
		}

		rm.currentRound.PendingLeaves = append(rm.currentRound.PendingLeaves, leaves...)
	}

	return nil
}

// createLeafValue creates the value to store in the SMT leaf for a commitment
// This matches the TypeScript LeafValue.create() method exactly:
// - CBOR encode the authenticator as an array [algorithm, publicKey, signature, stateHashImprint]
// - Hash the CBOR-encoded authenticator and transaction hash imprint using SHA256
// - Return as DataHash imprint format (2-byte algorithm prefix + hash)
func (rm *RoundManager) createLeafValue(commitment *models.Commitment) ([]byte, error) {
	// Get the state hash imprint for CBOR encoding
	stateHashImprint, err := commitment.Authenticator.StateHash.Imprint()
	if err != nil {
		return nil, fmt.Errorf("failed to get state hash imprint: %w", err)
	}

	// CBOR encode the authenticator as an array (matching TypeScript authenticator.toCBOR())
	// TypeScript: [algorithm, publicKey, signature.encode(), stateHash.imprint]
	authenticatorArray := []interface{}{
		commitment.Authenticator.Algorithm,         // algorithm as text string
		[]byte(commitment.Authenticator.PublicKey), // publicKey as byte string
		[]byte(commitment.Authenticator.Signature), // signature as byte string
		stateHashImprint,                           // stateHash.imprint as byte string
	}

	authenticatorCBOR, err := cbor.Marshal(authenticatorArray)
	if err != nil {
		return nil, fmt.Errorf("failed to CBOR encode authenticator: %w", err)
	}

	// Get the transaction hash imprint
	transactionHashImprint, err := commitment.TransactionHash.Imprint()
	if err != nil {
		return nil, fmt.Errorf("failed to get transaction hash imprint: %w", err)
	}

	// Create SHA256 hasher and update with CBOR-encoded authenticator and transaction hash imprint
	// This matches the TypeScript DataHasher(SHA256).update(authenticator.toCBOR()).update(transactionHash.imprint).digest()
	hasher := sha256.New()
	hasher.Write(authenticatorCBOR)
	hasher.Write(transactionHashImprint)

	// Get the final hash
	hash := hasher.Sum(nil)

	// Return as DataHash imprint with SHA256 algorithm prefix (0x00, 0x00)
	imprint := make([]byte, 2+len(hash))
	imprint[0] = 0x00 // SHA256 algorithm high byte
	imprint[1] = 0x00 // SHA256 algorithm low byte
	copy(imprint[2:], hash[:])

	return imprint, nil
}

// ProposeBlock creates and proposes a new block with the given data
func (rm *RoundManager) proposeBlock(ctx context.Context, blockNumber *api.BigInt, rootHash string) error {
	rm.logger.WithContext(ctx).Info("proposeBlock called",
		"blockNumber", blockNumber.String(),
		"rootHash", rootHash)

	rm.roundMutex.Lock()
	if rm.currentRound != nil {
		rm.logger.WithContext(ctx).Debug("Changing round state to finalizing",
			"roundNumber", rm.currentRound.Number.String(),
			"previousState", rm.currentRound.State.String())
		rm.currentRound.State = RoundStateFinalizing
	}
	rm.roundMutex.Unlock()

	rm.logger.WithContext(ctx).Info("Creating block proposal",
		"blockNumber", blockNumber.String(),
		"rootHash", rootHash)

	// Get parent block hash
	var parentHash api.HexBytes
	if blockNumber.Cmp(big.NewInt(1)) > 0 {
		// Get previous block
		prevBlockNumber := api.NewBigInt(nil)
		prevBlockNumber.Set(blockNumber.Int)
		prevBlockNumber.Sub(prevBlockNumber.Int, big.NewInt(1))

		prevBlock, err := rm.storage.BlockStorage().GetByNumber(ctx, prevBlockNumber)
		if err != nil {
			return fmt.Errorf("failed to get previous block %s: %w", prevBlockNumber.String(), err)
		}
		if prevBlock != nil {
			// Use the block's root hash as the "hash" for now
			parentHash = prevBlock.RootHash
		}
	}

	// Create block (simplified for now)
	rootHashBytes, err := api.NewHexBytesFromString(rootHash)
	if err != nil {
		return fmt.Errorf("failed to parse root hash %s: %w", rootHash, err)
	}

	block := models.NewBlock(
		blockNumber,
		"unicity",
		"1.0",
		"mainnet",
		rootHashBytes,
		parentHash,
	)

	rm.logger.WithContext(ctx).Info("Sending certification request to BFT client",
		"blockNumber", blockNumber.String(),
		"bftClientType", fmt.Sprintf("%T", rm.bftClient))

	if err := rm.bftClient.CertificationRequest(ctx, block); err != nil {
		rm.logger.WithContext(ctx).Error("Failed to send certification request",
			"blockNumber", blockNumber.String(),
			"error", err.Error())
		return fmt.Errorf("failed to send certification request: %w", err)
	}

	rm.logger.WithContext(ctx).Info("Certification request sent successfully",
		"blockNumber", blockNumber.String())

	return nil
}

// FinalizeBlock creates and persists a new block with the given data
func (rm *RoundManager) FinalizeBlock(ctx context.Context, block *models.Block) error {
	rm.logger.WithContext(ctx).Info("FinalizeBlock called",
		"blockNumber", block.Index.String(),
		"rootHash", block.RootHash.String(),
		"hasUnicityCertificate", block.UnicityCertificate != nil)

	// Track the actual finalization time
	finalizationStartTime := time.Now()
	var proposalTime time.Time
	var processingTime time.Duration

	// Get timing metrics from the round if available
	rm.roundMutex.Lock()
	if rm.currentRound != nil && rm.currentRound.Number.String() == block.Index.String() {
		proposalTime = rm.currentRound.ProposalTime
		processingTime = rm.currentRound.ProcessingTime
	}
	rm.roundMutex.Unlock()

	// CRITICAL: Store all commitment data BEFORE storing the block to prevent race conditions
	// where API returns partial block data

	// First, collect all request IDs that will be in this block
	rm.roundMutex.Lock()
	requestIds := make([]api.RequestID, 0)
	if rm.currentRound != nil {
		requestIds = make([]api.RequestID, 0, len(rm.currentRound.Commitments))
		for _, commitment := range rm.currentRound.Commitments {
			requestIds = append(requestIds, commitment.RequestID)
		}
	}
	rm.roundMutex.Unlock()

	rm.roundMutex.Lock()
	if rm.currentRound != nil && len(rm.currentRound.Commitments) > 0 {
		rm.logger.WithContext(ctx).Debug("Preparing commitment data before block storage",
			"roundNumber", rm.currentRound.Number.String(),
			"commitmentCount", len(rm.currentRound.Commitments),
			"recordCount", len(rm.currentRound.PendingRecords))

		// Extract data we need
		requestIDs := make([]api.RequestID, len(rm.currentRound.Commitments))
		for i, commitment := range rm.currentRound.Commitments {
			requestIDs[i] = commitment.RequestID
		}
		rm.roundMutex.Unlock()

		// Note: Aggregator records are now stored during processBatch, not here
		rm.logger.WithContext(ctx).Debug("Aggregator records already stored during batch processing",
			"commitmentCount", len(requestIDs))

		// Mark commitments as processed BEFORE storing the block
		if err := rm.storage.CommitmentStorage().MarkProcessed(ctx, requestIDs); err != nil {
			rm.logger.WithContext(ctx).Error("Failed to mark commitments as processed",
				"error", err.Error(),
				"blockNumber", block.Index.String())
			return fmt.Errorf("failed to mark commitments as processed: %w", err)
		}

		rm.logger.WithContext(ctx).Info("Successfully prepared commitment data",
			"count", len(requestIDs),
			"blockNumber", block.Index.String())

	} else {
		rm.roundMutex.Unlock()
	}

	// Store the block first - before committing the snapshot
	rm.logger.WithContext(ctx).Debug("Storing block in database",
		"blockNumber", block.Index.String())

	if err := rm.storage.BlockStorage().Store(ctx, block); err != nil {
		rm.logger.WithContext(ctx).Error("Failed to store block",
			"blockNumber", block.Index.String(),
			"error", err.Error())
		return fmt.Errorf("failed to store block: %w", err)
	}

	// Store block records mapping
	if err := rm.storage.BlockRecordsStorage().Store(ctx, models.NewBlockRecords(block.Index, requestIds)); err != nil {
		return fmt.Errorf("failed to store block record: %w", err)
	}

	// Now that block is stored with unicity certificate, persist SMT nodes and aggregator records
	rm.roundMutex.Lock()
	var pendingLeaves []*smt.Leaf
	var commitments []*models.Commitment
	snapshot := rm.currentRound.Snapshot
	if rm.currentRound != nil {
		pendingLeaves = rm.currentRound.PendingLeaves
		commitments = rm.currentRound.Commitments
	}
	rm.roundMutex.Unlock()

	// Store SMT nodes and aggregator records if we have commitments
	if len(commitments) > 0 {
		var wg sync.WaitGroup
		var smtPersistErr, aggregatorRecordErr error

		// Only persist SMT nodes if we have pending leaves
		if len(pendingLeaves) > 0 {
			wg.Add(1)
			go func() {
				defer wg.Done()
				smtPersistErr = rm.persistSmtNodes(ctx, pendingLeaves)
			}()
		}

		// Always persist aggregator records if we have commitments
		wg.Add(1)
		go func() {
			defer wg.Done()
			aggregatorRecordErr = rm.persistAggregatorRecords(ctx, commitments, block.Index, snapshot)
		}()

		wg.Wait()

		if smtPersistErr != nil {
			return fmt.Errorf("failed to persist SMT nodes: %w", smtPersistErr)
		}
		if aggregatorRecordErr != nil {
			return fmt.Errorf("failed to store aggregator records: %w", aggregatorRecordErr)
		}

		rm.logger.WithContext(ctx).Info("Successfully persisted data",
			"blockNumber", block.Index.String(),
			"leafCount", len(pendingLeaves),
			"recordCount", len(commitments))
	}

	// CRITICAL: Commit the snapshot to the main SMT AFTER storing the block successfully
	// This ensures the SMT state only reflects successfully persisted blocks

	if snapshot != nil {
		rm.logger.WithContext(ctx).Info("Committing snapshot to main SMT after successful block storage",
			"blockNumber", block.Index.String())

		snapshot.Commit(rm.smt)

		rm.logger.WithContext(ctx).Info("Successfully committed snapshot to main SMT",
			"blockNumber", block.Index.String())
	}

	// Update current round with finalized block
	rm.roundMutex.Lock()
	if rm.currentRound != nil {
		rm.currentRound.Block = block
		// Clear pending data as it's now finalized
		rm.currentRound.PendingRecords = nil
		rm.currentRound.PendingRootHash = ""
		rm.currentRound.PendingLeaves = nil
		// Clear the snapshot as it has been committed to the main SMT
		rm.currentRound.Snapshot = nil
	}
	rm.roundMutex.Unlock()

	// Calculate actual finalization metrics
	actualFinalizationTime := time.Since(finalizationStartTime)
	var totalRoundTime time.Duration
	if !proposalTime.IsZero() {
		// Calculate time from proposal to actual finalization
		timeFromProposalToFinalization := finalizationStartTime.Sub(proposalTime)

<<<<<<< HEAD
	rm.setLastSyncedRoundNumber(block.Index.Int)

	return nil
}

func (rm *RoundManager) storeAggregatorRecords(ctx context.Context, records []*models.AggregatorRecord) error {
	for _, record := range records {
		// Check if record already exists to prevent duplicate key errors
		existing, err := rm.storage.AggregatorRecordStorage().GetByRequestID(ctx, record.RequestID)
		if err != nil {
			return fmt.Errorf("failed to check existing aggregator record for %s: %w", record.RequestID, err)
		}
=======
		// Update the average finalization time with the actual measurement
		rm.avgFinalizationTime = (rm.avgFinalizationTime*4 + actualFinalizationTime + timeFromProposalToFinalization) / 5
>>>>>>> 3da4c4d5

		// Calculate total round time (processing + waiting for UC + finalization)
		totalRoundTime = processingTime + timeFromProposalToFinalization + actualFinalizationTime

		rm.logger.WithContext(ctx).Debug("Finalization timing metrics",
			"blockNumber", block.Index.String(),
			"processingTime", processingTime,
			"proposalToUCTime", timeFromProposalToFinalization,
			"finalizationTime", actualFinalizationTime,
			"totalRoundTime", totalRoundTime,
			"avgFinalizationTime", rm.avgFinalizationTime)
	}

	rm.logger.WithContext(ctx).Info("Block finalized and stored successfully",
		"blockNumber", block.Index.String(),
		"rootHash", block.RootHash.String())

	return nil
}

// persistSmtNodes persists SMT leaves to storage for permanent retention
func (rm *RoundManager) persistSmtNodes(ctx context.Context, leaves []*smt.Leaf) error {
	if len(leaves) == 0 {
		return nil
	}

	// Convert SMT leaves to storage models
	smtNodes := make([]*models.SmtNode, len(leaves))
	for i, leaf := range leaves {
		// Create the key from the path (convert big.Int to bytes)
		keyBytes := leaf.Path.Bytes()
		key := api.NewHexBytes(keyBytes)

		// Create the value
		value := api.NewHexBytes(leaf.Value)

		smtNodes[i] = models.NewSmtNode(key, value)
	}

	// Store batch to database
	if err := rm.storage.SmtStorage().StoreBatch(ctx, smtNodes); err != nil {
		return fmt.Errorf("failed to store SMT nodes batch: %w", err)
	}

	return nil
}

// persistAggregatorRecords generates aggregator records and stores them to database
func (rm *RoundManager) persistAggregatorRecords(ctx context.Context, commitments []*models.Commitment, blockIndex *api.BigInt, snapshot *ThreadSafeSmtSnapshot) error {
	if len(commitments) == 0 {
		return nil
	}

	records := make([]*models.AggregatorRecord, 0, len(commitments))

	for i, commitment := range commitments {
		leafIndex := api.NewBigInt(big.NewInt(int64(i)))
		records = append(records, models.NewAggregatorRecord(commitment, blockIndex, leafIndex))
	}

	if err := rm.storage.AggregatorRecordStorage().StoreBatch(ctx, records); err != nil {
		return fmt.Errorf("failed to store aggregator records batch: %w", err)
	}

	rm.logger.WithContext(ctx).Debug("Successfully stored aggregator records batch",
		"recordCount", len(records))
	return nil
}<|MERGE_RESOLUTION|>--- conflicted
+++ resolved
@@ -345,23 +345,8 @@
 		// Calculate time from proposal to actual finalization
 		timeFromProposalToFinalization := finalizationStartTime.Sub(proposalTime)
 
-<<<<<<< HEAD
-	rm.setLastSyncedRoundNumber(block.Index.Int)
-
-	return nil
-}
-
-func (rm *RoundManager) storeAggregatorRecords(ctx context.Context, records []*models.AggregatorRecord) error {
-	for _, record := range records {
-		// Check if record already exists to prevent duplicate key errors
-		existing, err := rm.storage.AggregatorRecordStorage().GetByRequestID(ctx, record.RequestID)
-		if err != nil {
-			return fmt.Errorf("failed to check existing aggregator record for %s: %w", record.RequestID, err)
-		}
-=======
 		// Update the average finalization time with the actual measurement
 		rm.avgFinalizationTime = (rm.avgFinalizationTime*4 + actualFinalizationTime + timeFromProposalToFinalization) / 5
->>>>>>> 3da4c4d5
 
 		// Calculate total round time (processing + waiting for UC + finalization)
 		totalRoundTime = processingTime + timeFromProposalToFinalization + actualFinalizationTime
@@ -379,6 +364,8 @@
 		"blockNumber", block.Index.String(),
 		"rootHash", block.RootHash.String())
 
+	rm.setLastSyncedRoundNumber(block.Index.Int)
+
 	return nil
 }
 
