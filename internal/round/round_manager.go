--- conflicted
+++ resolved
@@ -805,9 +805,7 @@
 }
 
 func (rm *RoundManager) Activate(ctx context.Context) error {
-<<<<<<< HEAD
 	rm.logger.WithContext(ctx).Info("Activating round manager")
-=======
 	if rm.config.HA.Enabled {
 		recoveryResult, err := RecoverUnfinalizedBlock(ctx, rm.logger, rm.storage, rm.commitmentQueue)
 		if err != nil {
@@ -824,7 +822,6 @@
 		}
 	}
 
->>>>>>> 3a229fde
 	switch rm.config.Sharding.Mode {
 	case config.ShardingModeStandalone:
 		if err := rm.bftClient.Start(ctx); err != nil {
