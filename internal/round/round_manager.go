--- conflicted
+++ resolved
@@ -77,11 +77,10 @@
 	// Round duration (configurable, default 1 second)
 	roundDuration time.Duration
 
-<<<<<<< HEAD
 	// optional HA leader selector
 	leaderSelector    LeaderSelector
 	blockSyncCancelFn context.CancelFunc
-=======
+
 	// Streaming support
 	commitmentStream chan *models.Commitment
 	streamMutex      sync.RWMutex
@@ -95,24 +94,22 @@
 	avgFinalizationTime time.Duration // Running average of finalization time
 	avgSMTUpdateTime    time.Duration // Running average of SMT update time per batch
 	processingRatio     float64       // Ratio of round duration for processing (starts at 0.9)
->>>>>>> 3da4c4d5
 
 	// Metrics
 	totalRounds      int64
 	totalCommitments int64
 }
 
-<<<<<<< HEAD
 type LeaderSelector interface {
 	IsLeader(ctx context.Context) (bool, error)
-=======
+}
+
 // RoundMetrics tracks performance metrics for a round
 type RoundMetrics struct {
 	CommitmentsProcessed int
 	ProcessingTime       time.Duration
 	RoundNumber          *api.BigInt
 	Timestamp            time.Time
->>>>>>> 3da4c4d5
 }
 
 // NewRoundManager creates a new round manager
@@ -122,26 +119,17 @@
 	threadSafeSMT := NewThreadSafeSMT(smtInstance)
 
 	rm := &RoundManager{
-<<<<<<< HEAD
-		config:         cfg,
-		logger:         logger,
-		storage:        storage,
-		smt:            threadSafeSMT,
-		leaderSelector: leaderSelector,
-		roundDuration:  cfg.Processing.RoundDuration, // Configurable round duration (default 1s)
-=======
 		config:              cfg,
 		logger:              logger,
 		storage:             storage,
 		smt:                 threadSafeSMT,
-		stopChan:            make(chan struct{}),
+		leaderSelector:      leaderSelector,
 		roundDuration:       cfg.Processing.RoundDuration,        // Configurable round duration (default 1s)
 		commitmentStream:    make(chan *models.Commitment, 3000), // Reasonable buffer for streaming
 		avgProcessingRate:   1.0,                                 // Initial estimate: 1 commitment per ms
 		processingRatio:     0.7,                                 // Start with 70% of round for processing (conservative but good throughput)
 		avgFinalizationTime: 200 * time.Millisecond,              // Initial estimate (conservative)
 		avgSMTUpdateTime:    5 * time.Millisecond,                // Initial estimate per batch
->>>>>>> 3da4c4d5
 	}
 
 	if cfg.BFT.Enabled {
@@ -177,7 +165,6 @@
 		return fmt.Errorf("failed to restore SMT from storage: %w", err)
 	}
 
-<<<<<<< HEAD
 	if rm.config.HA.Enabled {
 		blockSyncCtx, cancel := context.WithCancel(ctx)
 		rm.blockSyncCancelFn = cancel
@@ -189,7 +176,7 @@
 			rm.logger.WithContext(blockSyncCtx).Info("block sync goroutine finished")
 		}()
 	}
-=======
+
 	// Reset cursor on startup
 	rm.lastFetchedID = ""
 	rm.logger.WithContext(ctx).Info("Reset commitment cursor")
@@ -197,7 +184,6 @@
 	// Start the commitment stream prefetcher
 	rm.wg.Add(1)
 	go rm.commitmentPrefetcher(ctx)
->>>>>>> 3da4c4d5
 
 	// Ensure any previous timers are stopped
 	rm.roundMutex.Lock()
@@ -560,174 +546,6 @@
 	return nil
 }
 
-<<<<<<< HEAD
-=======
-// roundProcessor is the main goroutine that handles round processing
-func (rm *RoundManager) roundProcessor(ctx context.Context) {
-	defer rm.wg.Done()
-
-	rm.logger.WithContext(ctx).Info("Round processor started")
-
-	for {
-		select {
-		case <-rm.stopChan:
-			rm.logger.WithContext(ctx).Info("Round processor stopping")
-			return
-		case <-ctx.Done():
-			rm.logger.WithContext(ctx).Info("Round processor context cancelled")
-			return
-		}
-	}
-}
-
-// commitmentPrefetcher continuously fetches commitments from storage and feeds them into the stream
-func (rm *RoundManager) commitmentPrefetcher(ctx context.Context) {
-	defer rm.wg.Done()
-
-	rm.logger.WithContext(ctx).Info("Commitment prefetcher started")
-
-	ticker := time.NewTicker(10 * time.Millisecond) // Check more frequently for high throughput
-	defer ticker.Stop()
-
-	for {
-		select {
-		case <-rm.stopChan:
-			rm.logger.WithContext(ctx).Info("Commitment prefetcher stopping")
-			return
-		case <-ctx.Done():
-			rm.logger.WithContext(ctx).Info("Commitment prefetcher context cancelled")
-			return
-		case <-ticker.C:
-			// Check channel space - be conservative to avoid race conditions
-			channelSpace := cap(rm.commitmentStream) - len(rm.commitmentStream)
-
-			if channelSpace > 100 { // Only fetch if we have reasonable space
-				// Get current cursor
-				rm.streamMutex.RLock()
-				cursor := rm.lastFetchedID
-				rm.streamMutex.RUnlock()
-
-				// Fetch only what we can fit, with some buffer for concurrent consumption
-				// Fetch smaller batches to avoid overwhelming the channel
-				fetchSize := min(channelSpace-50, 500) // Smaller batches, leave buffer
-				if fetchSize <= 0 {
-					continue
-				}
-
-				// Fetch batch using cursor
-				commitments, _, err := rm.storage.CommitmentStorage().GetUnprocessedBatchWithCursor(ctx, cursor, fetchSize)
-				if err != nil {
-					rm.logger.WithContext(ctx).Error("Failed to fetch commitments", "error", err.Error())
-					continue
-				}
-
-				// If we got no commitments and have a cursor, reset it to check for new ones
-				if len(commitments) == 0 && cursor != "" {
-					// Check if there are actually unprocessed commitments
-					unprocessedCount, _ := rm.storage.CommitmentStorage().CountUnprocessed(ctx)
-					if unprocessedCount > 0 {
-						rm.logger.WithContext(ctx).Info("Resetting cursor to fetch new commitments",
-							"unprocessedCount", unprocessedCount,
-							"oldCursor", cursor)
-						rm.streamMutex.Lock()
-						rm.lastFetchedID = ""
-						rm.streamMutex.Unlock()
-						continue // Try again with reset cursor
-					}
-				}
-
-				// Push to channel
-				addedCount := 0
-				lastAddedIdx := -1
-				for i, commitment := range commitments {
-					select {
-					case rm.commitmentStream <- commitment:
-						addedCount++
-						lastAddedIdx = i
-					case <-ctx.Done():
-						return
-					default:
-						// Channel full, stop trying to add more
-						goto DonePushing
-					}
-				}
-				DonePushing:
-
-				// Update cursor based on what we actually added
-				if lastAddedIdx >= 0 {
-					// Update cursor to the last successfully added commitment
-					rm.streamMutex.Lock()
-					rm.lastFetchedID = commitments[lastAddedIdx].ID.Hex()
-					rm.streamMutex.Unlock()
-				}
-				// If we couldn't add ANY commitments (lastAddedIdx = -1),
-				// we keep the cursor unchanged so we'll retry these same commitments
-
-				if len(commitments) > 0 {
-					rm.logger.WithContext(ctx).Debug("Prefetched commitments",
-						"fetched", len(commitments),
-						"added", addedCount,
-						"skipped", len(commitments)-addedCount,
-						"channelSize", len(rm.commitmentStream))
-				}
-			}
-		}
-	}
-}
-
-// adjustProcessingRatio dynamically adjusts the processing ratio based on actual performance
-func (rm *RoundManager) adjustProcessingRatio(ctx context.Context, processingTime, expectedFinalizationTime time.Duration) {
-	// Only adjust if we have meaningful data (processing took at least 100ms)
-	if processingTime < 100*time.Millisecond {
-		return
-	}
-
-	// Calculate what ratio we actually used
-	actualRatio := float64(processingTime) / float64(rm.roundDuration)
-
-	// Calculate ideal ratio based on actual finalization time
-	// We want: processingTime + finalizationTime <= roundDuration
-	// So: processingTime <= roundDuration - finalizationTime
-	// Therefore: idealRatio = (roundDuration - expectedFinalizationTime) / roundDuration
-
-	// Add a safety buffer based on the variability we've seen
-	safetyBuffer := 100 * time.Millisecond
-	if expectedFinalizationTime > 100*time.Millisecond {
-		// For longer finalization times, use a proportional buffer
-		safetyBuffer = expectedFinalizationTime / 5 // 20% buffer
-	}
-
-	safeFinalizationTime := expectedFinalizationTime + safetyBuffer
-	idealRatio := 1.0 - (float64(safeFinalizationTime) / float64(rm.roundDuration))
-
-	// Clamp ideal ratio to reasonable bounds
-	// We want at least 50-70% for processing to maintain good throughput
-	if idealRatio < 0.5 {
-		idealRatio = 0.5 // At least 50% for processing (500ms in 1s round)
-	} else if idealRatio > 0.85 {
-		idealRatio = 0.85 // At most 85% for processing (leave 150ms for finalization)
-	}
-
-	// Adjust current ratio towards ideal with momentum
-	// If we're consistently missing deadlines, adjust faster
-	adjustmentWeight := 0.2 // Default: 20% weight on new measurement
-	if actualRatio > rm.processingRatio && processingTime > time.Duration(float64(rm.roundDuration)*0.9) {
-		// We're using more time than allocated and getting close to the limit
-		adjustmentWeight = 0.4 // Adjust faster
-	}
-
-	rm.processingRatio = rm.processingRatio*(1-adjustmentWeight) + idealRatio*adjustmentWeight
-
-	rm.logger.WithContext(ctx).Debug("Adjusted processing ratio",
-		"actualRatio", fmt.Sprintf("%.2f", actualRatio),
-		"idealRatio", fmt.Sprintf("%.2f", idealRatio),
-		"newRatio", fmt.Sprintf("%.2f", rm.processingRatio),
-		"avgFinalizationTime", rm.avgFinalizationTime,
-		"processingTime", processingTime,
-		"roundDuration", rm.roundDuration)
-}
-
->>>>>>> 3da4c4d5
 // restoreSmtFromStorage restores the SMT tree from persisted nodes in storage
 func (rm *RoundManager) restoreSmtFromStorage(ctx context.Context) (*api.BigInt, error) {
 	rm.logger.Info("Starting SMT restoration from storage")
