package round

import (
	"context"
	"errors"
	"fmt"
	"math/big"
	"sync"
	"time"

	"github.com/unicitynetwork/aggregator-go/internal/bft"
	"github.com/unicitynetwork/aggregator-go/internal/config"
	"github.com/unicitynetwork/aggregator-go/internal/ha/state"
	"github.com/unicitynetwork/aggregator-go/internal/logger"
	"github.com/unicitynetwork/aggregator-go/internal/models"
	"github.com/unicitynetwork/aggregator-go/internal/smt"
	"github.com/unicitynetwork/aggregator-go/internal/storage/interfaces"
	"github.com/unicitynetwork/aggregator-go/pkg/api"
)

// RoundState represents the current state of a round
type RoundState int

const (
	RoundStateCollecting RoundState = iota // Collecting commitments
	RoundStateProcessing                   // Processing batch and computing SMT
	RoundStateFinalizing                   // Finalizing block
)

func (rs RoundState) String() string {
	switch rs {
	case RoundStateCollecting:
		return "collecting"
	case RoundStateProcessing:
		return "processing"
	case RoundStateFinalizing:
		return "finalizing"
	default:
		return "unknown"
	}
}

// Round represents a single aggregation round
type Round struct {
	Number      *api.BigInt
	StartTime   time.Time
	State       RoundState
	Commitments []*models.Commitment
	Block       *models.Block
	// Track commitments that have been added to SMT but not yet finalized in a block
	PendingRecords  []*models.AggregatorRecord
	PendingRootHash string
	// SMT snapshot for this round - allows accumulating changes before committing
	Snapshot *smt.ThreadSafeSmtSnapshot
	// Store data for persistence during FinalizeBlock
	PendingLeaves []*smt.Leaf
	// Timing metrics for this round
	ProcessingTime   time.Duration
	ProposalTime     time.Time // When block was proposed to BFT
	FinalizationTime time.Time // When block was actually finalized
}

// RoundManager handles the creation of blocks and processing of commitments.
//
// The lifecycle of the RoundManager is managed by two pairs of methods:
//   - Start() and Stop(): These methods manage the overall lifecycle of the RoundManager instance.
//     Start() is called once during application initialization to set up core components
//     and restore state. Stop() is called once during application shutdown for graceful cleanup.
//   - Activate() and Deactivate(): These methods are part of the ha.Activatable interface
//     and manage the RoundManager's active participation in block creation based on
//     High Availability (HA) leadership status. Activate() is called when the node
//     becomes the leader, enabling active block processing. Deactivate() is called
//     when the node loses leadership, putting it into a passive state.
//     A RoundManager can be Activated and Deactivated multiple times throughout its
//     overall Start-Stop lifecycle as leadership changes.
type RoundManager struct {
	config          *config.Config
	logger          *logger.Logger
	commitmentQueue interfaces.CommitmentQueue
	storage         interfaces.Storage
	smt             *smt.ThreadSafeSMT
	bftClient       bft.BFTClient
	stateTracker    *state.Tracker

	// Round management
	currentRound *Round
	roundMutex   sync.RWMutex
	roundTimer   *time.Timer
	wg           sync.WaitGroup

	// Round duration (configurable, default 1 second)
	roundDuration time.Duration

	// Streaming support
	commitmentStream chan *models.Commitment
	streamMutex      sync.RWMutex
	lastFetchedID    string             // Cursor for MongoDB pagination
	prefetchCancel   context.CancelFunc // Cancel function for running streamer/prefetcher

	// Adaptive throughput tracking
	avgProcessingRate float64 // commitments per millisecond
	lastRoundMetrics  RoundMetrics

	// Adaptive timing
	avgFinalizationTime time.Duration // Running average of finalization time
	avgSMTUpdateTime    time.Duration // Running average of SMT update time per batch
	processingRatio     float64       // Ratio of round duration for processing (starts at 0.9)

	// Metrics
	totalRounds      int64
	totalCommitments int64
}

// RoundMetrics tracks performance metrics for a round
type RoundMetrics struct {
	CommitmentsProcessed int
	ProcessingTime       time.Duration
	RoundNumber          *api.BigInt
	Timestamp            time.Time
}

// NewRoundManager creates a new round manager
func NewRoundManager(ctx context.Context, cfg *config.Config, logger *logger.Logger, commitmentQueue interfaces.CommitmentQueue, storage interfaces.Storage, stateTracker *state.Tracker) (*RoundManager, error) {
	// Initialize SMT with empty tree - will be replaced with restored tree in Start()
<<<<<<< HEAD
	smtInstance := smt.NewSparseMerkleTree(api.SHA256, 16+256)
	threadSafeSMT := NewThreadSafeSMT(smtInstance)
=======
	smtInstance := smt.NewSparseMerkleTree(api.SHA256)
	threadSafeSMT := smt.NewThreadSafeSMT(smtInstance)
>>>>>>> 41747c7b

	rm := &RoundManager{
		config:              cfg,
		logger:              logger,
		commitmentQueue:     commitmentQueue,
		storage:             storage,
		smt:                 threadSafeSMT,
		stateTracker:        stateTracker,
		roundDuration:       cfg.Processing.RoundDuration,         // Configurable round duration (default 1s)
		commitmentStream:    make(chan *models.Commitment, 10000), // Reasonable buffer for streaming
		avgProcessingRate:   1.0,                                  // Initial estimate: 1 commitment per ms
		processingRatio:     0.7,                                  // Start with 70% of round for processing (conservative but good throughput)
		avgFinalizationTime: 200 * time.Millisecond,               // Initial estimate (conservative)
		avgSMTUpdateTime:    5 * time.Millisecond,                 // Initial estimate per batch
	}

	if cfg.BFT.Enabled {
		var err error
		rm.bftClient, err = bft.NewBFTClient(ctx, &cfg.BFT, rm, logger)
		if err != nil {
			return nil, fmt.Errorf("failed to create BFT client: %w", err)
		}
	} else {
		nextBlockNumber := api.NewBigInt(nil)
		lastBlockNumber := api.NewBigInt(big.NewInt(0))
		if rm.storage != nil && rm.storage.BlockStorage() != nil {
			var err error
			lastBlockNumber, err = rm.storage.BlockStorage().GetLatestNumber(ctx)
			if err != nil {
				return nil, fmt.Errorf("failed to fetch latest block number: %w", err)
			}
			if lastBlockNumber == nil {
				lastBlockNumber = api.NewBigInt(big.NewInt(0))
			}
		}
		nextBlockNumber.Add(lastBlockNumber.Int, big.NewInt(1))
		rm.bftClient = bft.NewBFTClientStub(logger, rm, nextBlockNumber)
	}
	return rm, nil
}

// Start begins the round manager operation
func (rm *RoundManager) Start(ctx context.Context) error {
	rm.logger.WithContext(ctx).Info("Starting Round Manager",
		"roundDuration", rm.roundDuration.String(),
		"batchLimit", rm.config.Processing.BatchLimit)

	// Restore SMT from storage - this will populate the existing empty SMT
	_, err := rm.restoreSmtFromStorage(ctx)
	if err != nil {
		return fmt.Errorf("failed to restore SMT from storage: %w", err)
	}

	rm.logger.Info("Round Manager started successfully.")
	return nil
}

// Stop gracefully stops the round manager
func (rm *RoundManager) Stop(ctx context.Context) {
	rm.logger.Info("Stopping Round Manager")

	if err := rm.Deactivate(ctx); err != nil {
		rm.logger.WithContext(ctx).Error("Failed to deactivate Round Manager", "error", err.Error())
	}

	// Stop current round timer
	rm.roundMutex.Lock()
	if rm.roundTimer != nil {
		rm.roundTimer.Stop()
	}
	rm.roundMutex.Unlock()

	// Wait for goroutines to finish
	rm.wg.Wait()

	rm.logger.Info("Round Manager stopped")
}

// GetCurrentRound returns information about the current round
func (rm *RoundManager) GetCurrentRound() *Round {
	rm.roundMutex.RLock()
	defer rm.roundMutex.RUnlock()

	if rm.currentRound == nil {
		return nil
	}

	// Return a copy to avoid race conditions
	return &Round{
		Number:      rm.currentRound.Number,
		StartTime:   rm.currentRound.StartTime,
		State:       rm.currentRound.State,
		Commitments: append([]*models.Commitment(nil), rm.currentRound.Commitments...),
		Block:       rm.currentRound.Block,
	}
}

// GetStreamingMetrics returns metrics about the streaming performance
func (rm *RoundManager) GetStreamingMetrics() map[string]interface{} {
	rm.streamMutex.RLock()
	defer rm.streamMutex.RUnlock()

	channelUtilization := float64(len(rm.commitmentStream)) / float64(cap(rm.commitmentStream)) * 100
	processingMs := time.Duration(float64(rm.roundDuration) * rm.processingRatio).Milliseconds()
	finalizationMs := time.Duration(float64(rm.roundDuration) * (1 - rm.processingRatio)).Milliseconds()

	return map[string]interface{}{
		"avgProcessingRate":       rm.avgProcessingRate,
		"targetCommitmentsPerSec": int(rm.avgProcessingRate * 1000),
		"channelSize":             len(rm.commitmentStream),
		"channelCapacity":         cap(rm.commitmentStream),
		"channelUtilization":      fmt.Sprintf("%.2f%%", channelUtilization),
		"adaptiveTiming": map[string]interface{}{
			"processingRatio":     fmt.Sprintf("%.2f", rm.processingRatio),
			"processingWindow":    fmt.Sprintf("%dms", processingMs),
			"finalizationWindow":  fmt.Sprintf("%dms", finalizationMs),
			"avgFinalizationTime": rm.avgFinalizationTime.String(),
			"avgSMTUpdateTime":    rm.avgSMTUpdateTime.String(),
		},
		"lastRound": map[string]interface{}{
			"number":               rm.lastRoundMetrics.RoundNumber,
			"commitmentsProcessed": rm.lastRoundMetrics.CommitmentsProcessed,
			"processingTime":       rm.lastRoundMetrics.ProcessingTime.String(),
			"timestamp":            rm.lastRoundMetrics.Timestamp,
		},
	}
}

// GetSMT returns the thread-safe SMT instance for inclusion proof generation
func (rm *RoundManager) GetSMT() *smt.ThreadSafeSMT {
	return rm.smt
}

// GetStats returns round manager statistics
func (rm *RoundManager) GetStats() map[string]interface{} {
	rm.roundMutex.RLock()
	defer rm.roundMutex.RUnlock()

	stats := map[string]interface{}{
		"totalRounds":      rm.totalRounds,
		"totalCommitments": rm.totalCommitments,
		"roundDuration":    rm.roundDuration.String(),
	}

	if rm.currentRound != nil {
		stats["currentRound"] = map[string]interface{}{
			"number":          rm.currentRound.Number.String(),
			"state":           rm.currentRound.State.String(),
			"startTime":       rm.currentRound.StartTime,
			"commitmentCount": len(rm.currentRound.Commitments),
			"age":             time.Since(rm.currentRound.StartTime).String(),
		}
	}

	return stats
}

// StartNewRound initializes a new round
func (rm *RoundManager) StartNewRound(ctx context.Context, roundNumber *api.BigInt) error {
	rm.logger.WithContext(ctx).Info("StartNewRound called", "roundNumber", roundNumber.String())
	rm.roundMutex.Lock()
	defer rm.roundMutex.Unlock()

	// Log previous round state if exists
	if rm.currentRound != nil {
		rm.logger.WithContext(ctx).Info("Previous round state",
			"previousRoundNumber", rm.currentRound.Number.String(),
			"previousRoundState", rm.currentRound.State.String(),
			"previousRoundAge", time.Since(rm.currentRound.StartTime).String())

		// Check if we're skipping rounds (root chain timeout scenario)
		if rm.currentRound.Number != nil && roundNumber.Cmp(rm.currentRound.Number.Int) > 1 {
			skippedRounds := new(big.Int).Sub(roundNumber.Int, rm.currentRound.Number.Int)
			skippedRounds.Sub(skippedRounds, big.NewInt(1))
			rm.logger.WithContext(ctx).Warn("Skipping rounds due to root chain timeout",
				"currentRound", rm.currentRound.Number.String(),
				"newRound", roundNumber.String(),
				"skippedRounds", skippedRounds.String())
		}
	}

	// Stop any existing timer
	if rm.roundTimer != nil {
		rm.logger.WithContext(ctx).Debug("Stopping existing round timer")
		rm.roundTimer.Stop()
	}

	rm.currentRound = &Round{
		Number:      roundNumber,
		StartTime:   time.Now(),
		State:       RoundStateCollecting,
		Commitments: make([]*models.Commitment, 0),
		Snapshot:    rm.smt.CreateSnapshot(), // Create snapshot for this round
	}

	// Start round timer
	rm.roundTimer = time.AfterFunc(rm.roundDuration, func() {
		rm.logger.WithContext(ctx).Info("Round timer fired",
			"roundNumber", roundNumber.String(),
			"elapsed", rm.roundDuration.String())
		if err := rm.processCurrentRound(ctx); err != nil {
			rm.logger.WithContext(ctx).Error("Failed to process round",
				"roundNumber", roundNumber.String(),
				"error", err.Error())
		}
	})

	rm.logger.WithContext(ctx).Info("Started new round",
		"roundNumber", roundNumber.String(),
		"duration", rm.roundDuration.String(),
		"timerSet", rm.roundTimer != nil)

	return nil
}

// processCurrentRound processes the current round using streaming approach with time bounds
func (rm *RoundManager) processCurrentRound(ctx context.Context) error {
	rm.logger.WithContext(ctx).Info("processCurrentRound called (streaming mode)")

	rm.roundMutex.Lock()
	if rm.currentRound == nil {
		rm.roundMutex.Unlock()
		rm.logger.WithContext(ctx).Error("No current round to process")
		return fmt.Errorf("no current round to process")
	}

	// Log current round state
	rm.logger.WithContext(ctx).Info("Current round state before processing",
		"roundNumber", rm.currentRound.Number.String(),
		"state", rm.currentRound.State.String(),
		"age", time.Since(rm.currentRound.StartTime).String())

	// Check if round is already being processed
	if rm.currentRound.State != RoundStateCollecting {
		rm.roundMutex.Unlock()
		rm.logger.WithContext(ctx).Warn("Round already being processed, skipping",
			"roundNumber", rm.currentRound.Number.String(),
			"state", rm.currentRound.State.String())
		return nil
	}

	// Change state to processing
	rm.currentRound.State = RoundStateProcessing
	roundNumber := rm.currentRound.Number
	rm.logger.WithContext(ctx).Info("Changed round state to processing",
		"roundNumber", roundNumber.String())

	// Initialize commitments slice for this round
	// Note: Any commitments consumed from the channel MUST be processed in this round
	rm.currentRound.Commitments = make([]*models.Commitment, 0, 10000) // Larger pre-allocation for high throughput

	// Calculate adaptive processing deadline based on historical data
	processingDuration := time.Duration(float64(rm.roundDuration) * rm.processingRatio)
	rm.logger.WithContext(ctx).Debug("Using adaptive processing deadline",
		"roundDuration", rm.roundDuration,
		"processingRatio", rm.processingRatio,
		"processingDuration", processingDuration,
		"expectedFinalizationTime", rm.avgFinalizationTime)

	rm.roundMutex.Unlock()

	// Process commitments with streaming until adaptive deadline
	processingDeadline := time.Now().Add(processingDuration)
	commitmentsProcessed := 0
	processingStart := time.Now()
	smtUpdateTime := time.Duration(0)

	// Stream and process commitments until deadline or cap reached
ProcessLoop:
	for time.Now().Before(processingDeadline) {
		select {
		case commitment := <-rm.commitmentStream:
			// Add commitment to current round
			rm.roundMutex.Lock()
			rm.currentRound.Commitments = append(rm.currentRound.Commitments, commitment)
			commitmentsProcessed++

			// Check if we've reached the configured cap
			if rm.config.Processing.MaxCommitmentsPerRound > 0 && commitmentsProcessed >= rm.config.Processing.MaxCommitmentsPerRound {
				rm.logger.WithContext(ctx).Info("Reached max commitments per round, stopping early",
					"roundNumber", roundNumber.String(),
					"commitmentsProcessed", commitmentsProcessed,
					"maxCommitments", rm.config.Processing.MaxCommitmentsPerRound)
				rm.roundMutex.Unlock()
				break ProcessLoop
			}

			// Process in mini-batches for SMT efficiency
			if len(rm.currentRound.Commitments)%100 == 0 {
				// Process this mini-batch into SMT
				batchStart := time.Now()
				if err := rm.processMiniBatch(ctx, rm.currentRound.Commitments[len(rm.currentRound.Commitments)-100:]); err != nil {
					rm.logger.WithContext(ctx).Error("Failed to process mini-batch",
						"error", err.Error(),
						"roundNumber", roundNumber.String())
				}
				smtUpdateTime += time.Since(batchStart)
			}
			rm.roundMutex.Unlock()

		case <-ctx.Done():
			return ctx.Err()

		default:
			// No commitment immediately available
			remainingTime := time.Until(processingDeadline)
			if remainingTime < 50*time.Millisecond {
				// Not enough time to wait for more
				break ProcessLoop
			}
			// Wait a bit for more commitments
			time.Sleep(10 * time.Millisecond)
		}
	}

	// Process any remaining commitments not in a full mini-batch
	rm.roundMutex.Lock()
	lastBatchStart := (commitmentsProcessed / 100) * 100
	if lastBatchStart < len(rm.currentRound.Commitments) {
		batchStart := time.Now()
		if err := rm.processMiniBatch(ctx, rm.currentRound.Commitments[lastBatchStart:]); err != nil {
			rm.logger.WithContext(ctx).Error("Failed to process final mini-batch",
				"error", err.Error(),
				"roundNumber", roundNumber.String())
		}
		smtUpdateTime += time.Since(batchStart)
	}

	// Calculate and track metrics
	processingTime := time.Since(processingStart)
	if processingTime.Milliseconds() > 0 {
		rm.avgProcessingRate = float64(commitmentsProcessed) / float64(processingTime.Milliseconds())
	}

	// Update average SMT update time (exponential moving average)
	if commitmentsProcessed > 0 {
		avgBatchTime := smtUpdateTime / time.Duration((commitmentsProcessed+99)/100) // Number of batches
		rm.avgSMTUpdateTime = (rm.avgSMTUpdateTime*4 + avgBatchTime) / 5             // Weight towards recent: 80/20
	}

	rm.lastRoundMetrics = RoundMetrics{
		CommitmentsProcessed: commitmentsProcessed,
		ProcessingTime:       processingTime,
		RoundNumber:          roundNumber,
		Timestamp:            time.Now(),
	}

	rm.logger.WithContext(ctx).Info("Streaming round processing complete",
		"roundNumber", roundNumber.String(),
		"commitmentsProcessed", commitmentsProcessed,
		"processingTime", processingTime,
		"smtUpdateTime", smtUpdateTime,
		"rate", fmt.Sprintf("%.2f commitments/ms", rm.avgProcessingRate),
		"targetRPS", int(rm.avgProcessingRate*1000))
	rm.roundMutex.Unlock()

	// Finalize SMT processing and get root hash
	var rootHash string
	if len(rm.currentRound.Commitments) > 0 {
		// Get the root hash from the snapshot (already processed via streaming)
		rm.roundMutex.RLock()
		if rm.currentRound.Snapshot != nil {
			rootHash = rm.currentRound.Snapshot.GetRootHash()
		}
		rm.roundMutex.RUnlock()

		// Store pending data in the round for later finalization
		rm.roundMutex.Lock()
		rm.currentRound.PendingRootHash = rootHash
		rm.roundMutex.Unlock()

		rm.logger.WithContext(ctx).Info("Round streaming complete, awaiting finalization",
			"roundNumber", roundNumber.String(),
			"commitmentCount", len(rm.currentRound.Commitments),
			"rootHash", rootHash)
	} else {
		// Empty round - use previous root hash or empty hash
		rootHash = rm.smt.GetRootHash()
		rm.logger.WithContext(ctx).Info("Empty round, using existing root hash",
			"roundNumber", roundNumber.String(),
			"rootHash", rootHash)
	}

	// Store processing time and proposal time for this round
	rm.roundMutex.Lock()
	if rm.currentRound != nil {
		rm.currentRound.ProcessingTime = processingTime
		rm.currentRound.ProposalTime = time.Now()
	}
	rm.roundMutex.Unlock()

	// Create and propose block
	rm.logger.WithContext(ctx).Info("Proposing block",
		"roundNumber", roundNumber.String(),
		"rootHash", rootHash)

	if err := rm.proposeBlock(ctx, roundNumber, rootHash); err != nil {
		rm.logger.WithContext(ctx).Error("Failed to propose block",
			"roundNumber", roundNumber.String(),
			"error", err.Error())
		return fmt.Errorf("failed to propose block: %w", err)
	}

	// Note: Actual finalization time will be tracked in FinalizeBlock when UC arrives
	// For now, we use the average finalization time for adaptive calculations
	rm.adjustProcessingRatio(ctx, processingTime, rm.avgFinalizationTime)

	// Update stats
	rm.totalRounds++
	rm.totalCommitments += int64(len(rm.currentRound.Commitments))

	rm.logger.WithContext(ctx).Info("Round processing completed successfully",
		"roundNumber", roundNumber.String(),
		"totalRounds", rm.totalRounds,
		"totalCommitments", rm.totalCommitments)

	return nil
}

// redisCommitmentStreamer uses StreamCommitments to continuously stream commitments
func (rm *RoundManager) redisCommitmentStreamer(ctx context.Context) {
	rm.logger.WithContext(ctx).Info("Redis commitment streamer started")

	err := rm.commitmentQueue.StreamCommitments(ctx, rm.commitmentStream)

	if err != nil && !errors.Is(err, context.Canceled) && !errors.Is(err, context.DeadlineExceeded) {
		rm.logger.WithContext(ctx).Error("Redis commitment streamer ended with error",
			"error", err.Error())
	} else {
		rm.logger.WithContext(ctx).Info("Redis commitment streamer stopped gracefully")
	}
}

// commitmentPrefetcher continuously fetches commitments from storage and feeds them into the stream
func (rm *RoundManager) commitmentPrefetcher(ctx context.Context) {
	rm.logger.WithContext(ctx).Info("Commitment prefetcher started")

	ticker := time.NewTicker(10 * time.Millisecond) // Check more frequently for high throughput
	defer ticker.Stop()

	for {
		select {
		case <-ctx.Done():
			rm.logger.WithContext(ctx).Info("Commitment prefetcher context cancelled")
			return
		case <-ticker.C:
			// Check channel space - be conservative to avoid race conditions
			channelSpace := cap(rm.commitmentStream) - len(rm.commitmentStream)

			if channelSpace > 100 { // Only fetch if we have reasonable space
				// Get current cursor
				rm.streamMutex.RLock()
				cursor := rm.lastFetchedID
				rm.streamMutex.RUnlock()

				// Fetch only what we can fit, with some buffer for concurrent consumption
				// Fetch smaller batches to avoid overwhelming the channel
				fetchSize := min(channelSpace-50, 500) // Smaller batches, leave buffer
				if fetchSize <= 0 {
					continue
				}

				// Fetch batch using cursor
				commitments, _, err := rm.commitmentQueue.GetUnprocessedBatchWithCursor(ctx, cursor, fetchSize)
				if err != nil {
					rm.logger.WithContext(ctx).Error("Failed to fetch commitments", "error", err.Error())
					continue
				}

				// If we got no commitments and have a cursor, reset it to check for new ones
				if len(commitments) == 0 && cursor != "" {
					// Check if there are actually unprocessed commitments
					unprocessedCount, _ := rm.commitmentQueue.CountUnprocessed(ctx)
					if unprocessedCount > 0 {
						rm.logger.WithContext(ctx).Info("Resetting cursor to fetch new commitments",
							"unprocessedCount", unprocessedCount,
							"oldCursor", cursor)
						rm.streamMutex.Lock()
						rm.lastFetchedID = ""
						rm.streamMutex.Unlock()
						continue // Try again with reset cursor
					}
				}

				// Push to channel
				addedCount := 0
				lastAddedIdx := -1
				for i, commitment := range commitments {
					select {
					case rm.commitmentStream <- commitment:
						addedCount++
						lastAddedIdx = i
					case <-ctx.Done():
						return
					default:
						// Channel full, stop trying to add more
						goto DonePushing
					}
				}
			DonePushing:

				// Update cursor based on what we actually added
				if lastAddedIdx >= 0 {
					// Update cursor to the last successfully added commitment
					rm.streamMutex.Lock()
					rm.lastFetchedID = commitments[lastAddedIdx].ID.Hex()
					rm.streamMutex.Unlock()
				}
				// If we couldn't add ANY commitments (lastAddedIdx = -1),
				// we keep the cursor unchanged so we'll retry these same commitments

				if len(commitments) > 0 {
					rm.logger.WithContext(ctx).Debug("Prefetched commitments",
						"fetched", len(commitments),
						"added", addedCount,
						"skipped", len(commitments)-addedCount,
						"channelSize", len(rm.commitmentStream))
				}
			}
		}
	}
}

// adjustProcessingRatio dynamically adjusts the processing ratio based on actual performance
func (rm *RoundManager) adjustProcessingRatio(ctx context.Context, processingTime, expectedFinalizationTime time.Duration) {
	// Only adjust if we have meaningful data (processing took at least 100ms)
	if processingTime < 100*time.Millisecond {
		return
	}

	// Calculate what ratio we actually used
	actualRatio := float64(processingTime) / float64(rm.roundDuration)

	// Calculate ideal ratio based on actual finalization time
	// We want: processingTime + finalizationTime <= roundDuration
	// So: processingTime <= roundDuration - finalizationTime
	// Therefore: idealRatio = (roundDuration - expectedFinalizationTime) / roundDuration

	// Add a safety buffer based on the variability we've seen
	safetyBuffer := 100 * time.Millisecond
	if expectedFinalizationTime > 100*time.Millisecond {
		// For longer finalization times, use a proportional buffer
		safetyBuffer = expectedFinalizationTime / 5 // 20% buffer
	}

	safeFinalizationTime := expectedFinalizationTime + safetyBuffer
	idealRatio := 1.0 - (float64(safeFinalizationTime) / float64(rm.roundDuration))

	// Clamp ideal ratio to reasonable bounds
	// We want at least 50-70% for processing to maintain good throughput
	if idealRatio < 0.5 {
		idealRatio = 0.5 // At least 50% for processing (500ms in 1s round)
	} else if idealRatio > 0.85 {
		idealRatio = 0.85 // At most 85% for processing (leave 150ms for finalization)
	}

	// Adjust current ratio towards ideal with momentum
	// If we're consistently missing deadlines, adjust faster
	adjustmentWeight := 0.2 // Default: 20% weight on new measurement
	if actualRatio > rm.processingRatio && processingTime > time.Duration(float64(rm.roundDuration)*0.9) {
		// We're using more time than allocated and getting close to the limit
		adjustmentWeight = 0.4 // Adjust faster
	}

	rm.processingRatio = rm.processingRatio*(1-adjustmentWeight) + idealRatio*adjustmentWeight

	rm.logger.WithContext(ctx).Debug("Adjusted processing ratio",
		"actualRatio", fmt.Sprintf("%.2f", actualRatio),
		"idealRatio", fmt.Sprintf("%.2f", idealRatio),
		"newRatio", fmt.Sprintf("%.2f", rm.processingRatio),
		"avgFinalizationTime", rm.avgFinalizationTime,
		"processingTime", processingTime,
		"roundDuration", rm.roundDuration)
}

// restoreSmtFromStorage restores the SMT tree from persisted nodes in storage
func (rm *RoundManager) restoreSmtFromStorage(ctx context.Context) (*api.BigInt, error) {
	rm.logger.Info("Starting SMT restoration from storage")

	// Get total count for progress tracking
	totalCount, err := rm.storage.SmtStorage().Count(ctx)
	if err != nil {
		return nil, fmt.Errorf("failed to get SMT node count: %w", err)
	}

	if totalCount == 0 {
		rm.logger.Info("No SMT nodes found in storage, starting with empty tree")
		return nil, nil
	}

	rm.logger.Info("Found SMT nodes in storage, starting restoration", "totalNodes", totalCount)

	const chunkSize = 1000
	offset := 0
	restoredCount := 0

	for {
		// Load chunk of nodes
		nodes, err := rm.storage.SmtStorage().GetChunked(ctx, offset, chunkSize)
		if err != nil {
			return nil, fmt.Errorf("failed to load SMT chunk at offset %d: %w", offset, err)
		}

		if len(nodes) == 0 {
			break // No more data
		}

		// Convert storage nodes to SMT leaves
		leaves := make([]*smt.Leaf, len(nodes))
		for i, node := range nodes {
			// Convert key bytes back to big.Int path
			path := new(big.Int).SetBytes(node.Key)
			leaves[i] = &smt.Leaf{
				Path:  path,
				Value: node.Value,
			}
		}

		if _, err := rm.smt.AddLeaves(leaves); err != nil {
			return nil, fmt.Errorf("failed to restore SMT leaves at offset %d: %w", offset, err)
		}

		restoredCount += len(nodes)
		rm.logger.Info("Restored SMT chunk",
			"offset", offset,
			"chunkSize", len(nodes),
			"restoredCount", restoredCount,
			"totalCount", totalCount,
			"progress", fmt.Sprintf("%.1f%%", float64(restoredCount)/float64(totalCount)*100))

		offset += len(nodes)

		if len(nodes) < chunkSize {
			break // Last chunk
		}
	}

	// Log final state
	finalRootHash := rm.smt.GetRootHash()
	rm.logger.Info("SMT restoration complete",
		"restoredNodes", restoredCount,
		"totalNodes", totalCount,
		"finalRootHash", finalRootHash)

	if restoredCount != int(totalCount) {
		rm.logger.Warn("SMT restoration count mismatch",
			"expected", totalCount,
			"restored", restoredCount)
	}

	// Verify restored SMT root hash matches latest block's root hash
	latestBlock, err := rm.storage.BlockStorage().GetLatest(ctx)
	if err != nil {
		return nil, fmt.Errorf("failed to get latest block for SMT verification: %w", err)
	} else if latestBlock == nil {
		rm.logger.Info("No latest block found, skipping SMT verification")
		return nil, nil
	} else {
		expectedRootHash := latestBlock.RootHash.String()
		if finalRootHash != expectedRootHash {
			rm.logger.Error("SMT restoration verification failed - root hash mismatch",
				"restoredRootHash", finalRootHash,
				"expectedRootHash", expectedRootHash,
				"latestBlockNumber", latestBlock.Index.String())
			return nil, fmt.Errorf("SMT restoration verification failed: restored root hash %s does not match latest block root hash %s",
				finalRootHash, expectedRootHash)
		}
		rm.logger.Info("SMT restoration verified successfully - root hash matches latest block",
			"rootHash", finalRootHash,
			"latestBlockNumber", latestBlock.Index.String())

		rm.stateTracker.SetLastSyncedBlock(latestBlock.Index.Int)
	}

	return latestBlock.Index, nil
}

func (rm *RoundManager) Activate(ctx context.Context) error {
	if err := rm.bftClient.Start(ctx); err != nil {
		return fmt.Errorf("failed to start BFT client: %w", err)
	}
	rm.startCommitmentPrefetcher(ctx)
	return nil
}

func (rm *RoundManager) Deactivate(ctx context.Context) error {
	rm.bftClient.Stop()
	rm.stopCommitmentPrefetcher()
	return nil
}

func (rm *RoundManager) startCommitmentPrefetcher(ctx context.Context) {
	rm.streamMutex.Lock()
	defer rm.streamMutex.Unlock()

	if rm.prefetchCancel != nil {
		rm.logger.WithContext(ctx).Warn("Commitment prefetcher already running, ignoring start")
		return
	}

	prefetcherCtx, cancel := context.WithCancel(ctx)
	rm.prefetchCancel = cancel

	if rm.config.Storage.UseRedisForCommitments {
		rm.logger.WithContext(ctx).Info("Starting Redis commitment streamer")
		rm.wg.Go(func() {
			rm.redisCommitmentStreamer(prefetcherCtx)
		})
	} else {
		rm.logger.WithContext(ctx).Info("Starting MongoDB commitment prefetcher")
		rm.lastFetchedID = ""
		rm.wg.Go(func() {
			rm.commitmentPrefetcher(prefetcherCtx)
		})
	}
}

func (rm *RoundManager) stopCommitmentPrefetcher() {
	rm.streamMutex.Lock()
	defer rm.streamMutex.Unlock()

	if rm.prefetchCancel == nil {
		rm.logger.Warn("stopCommitmentPrefetcher called but no prefetcher running")
		return
	}
	rm.prefetchCancel()
	rm.prefetchCancel = nil
}<|MERGE_RESOLUTION|>--- conflicted
+++ resolved
@@ -122,13 +122,8 @@
 // NewRoundManager creates a new round manager
 func NewRoundManager(ctx context.Context, cfg *config.Config, logger *logger.Logger, commitmentQueue interfaces.CommitmentQueue, storage interfaces.Storage, stateTracker *state.Tracker) (*RoundManager, error) {
 	// Initialize SMT with empty tree - will be replaced with restored tree in Start()
-<<<<<<< HEAD
 	smtInstance := smt.NewSparseMerkleTree(api.SHA256, 16+256)
-	threadSafeSMT := NewThreadSafeSMT(smtInstance)
-=======
-	smtInstance := smt.NewSparseMerkleTree(api.SHA256)
 	threadSafeSMT := smt.NewThreadSafeSMT(smtInstance)
->>>>>>> 41747c7b
 
 	rm := &RoundManager{
 		config:              cfg,
