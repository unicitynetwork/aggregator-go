--- conflicted
+++ resolved
@@ -13,11 +13,8 @@
 	"testing"
 	"time"
 
-<<<<<<< HEAD
-=======
 	"github.com/btcsuite/btcd/btcec/v2"
 	"github.com/fxamacker/cbor/v2"
->>>>>>> ac20262f
 	"github.com/stretchr/testify/assert"
 	"github.com/stretchr/testify/require"
 	"github.com/stretchr/testify/suite"
@@ -187,25 +184,9 @@
 	}
 }
 
-<<<<<<< HEAD
-func TestInclusionProofMissingRecord(t *testing.T) {
-	ctx := context.Background()
-	serverAddr, cleanup := setupMongoDBAndAggregator(t, ctx)
-	defer cleanup()
-
-	requestId := ""
-	for i := 0; i < 2+32; i++ {
-		requestId = requestId + "00"
-	}
-	request, err := jsonrpc.NewRequest(
-		"get_inclusion_proof",
-		&api.GetInclusionProofRequest{RequestID: api.RequestID(requestId)},
-		"test-request-id")
-=======
 // Helper function to make JSON-RPC requests and unmarshal responses
 func makeJSONRPCRequest[T any](t *testing.T, serverAddr, method, requestID string, params any) T {
 	request, err := jsonrpc.NewRequest(method, params, requestID)
->>>>>>> ac20262f
 	require.NoError(t, err)
 
 	bodyBytes, err := json.Marshal(request)
@@ -304,9 +285,13 @@
 	time.Sleep(3 * time.Second)
 
 	// Now test non-inclusion proof for a different request ID
+	requestId := ""
+	for i := 0; i < 2+32; i++ {
+		requestId = requestId + "00"
+	}
 	inclusionProof := makeJSONRPCRequest[api.GetInclusionProofResponse](
 		suite.T(), suite.serverAddr, "get_inclusion_proof", "test-request-id",
-		&api.GetInclusionProofRequest{RequestID: "00000000"})
+		&api.GetInclusionProofRequest{RequestID: api.RequestID(requestId)})
 
 	// Validate non-inclusion proof structure
 	suite.Nil(inclusionProof.InclusionProof.TransactionHash)
