package service

import (
	"bytes"
	"context"
	"encoding/hex"
	"encoding/json"
	"fmt"
	"net"
	"net/http"
	"os"
	"strconv"
	"testing"
	"time"

	"github.com/btcsuite/btcd/btcec/v2"
	"github.com/fxamacker/cbor/v2"
	"github.com/stretchr/testify/assert"
	"github.com/stretchr/testify/require"
	"github.com/stretchr/testify/suite"
	"github.com/testcontainers/testcontainers-go"
	"github.com/testcontainers/testcontainers-go/modules/mongodb"
	"github.com/testcontainers/testcontainers-go/wait"

	"github.com/unicitynetwork/aggregator-go/internal/config"
	"github.com/unicitynetwork/aggregator-go/internal/gateway"
	"github.com/unicitynetwork/aggregator-go/internal/ha/state"
	"github.com/unicitynetwork/aggregator-go/internal/logger"
	"github.com/unicitynetwork/aggregator-go/internal/round"
	"github.com/unicitynetwork/aggregator-go/internal/signing"
	mongodbStorage "github.com/unicitynetwork/aggregator-go/internal/storage/mongodb"
	"github.com/unicitynetwork/aggregator-go/pkg/api"
	"github.com/unicitynetwork/aggregator-go/pkg/jsonrpc"
)

// AggregatorTestSuite defines the test suite
type AggregatorTestSuite struct {
	suite.Suite
	serverAddr string
	ctx        context.Context
	cleanup    func()
}

// SetupTest runs before each test - ensures clean state
func (suite *AggregatorTestSuite) SetupTest() {
	suite.ctx = context.Background()
	serverAddr, cleanup := setupMongoDBAndAggregator(suite.T(), suite.ctx)
	suite.serverAddr = serverAddr
	suite.cleanup = cleanup
}

// TearDownTest runs after each test - ensures cleanup
func (suite *AggregatorTestSuite) TearDownTest() {
	if suite.cleanup != nil {
		suite.cleanup()
	}
}

func setupMongoDBAndAggregator(t *testing.T, ctx context.Context) (string, func()) {
	var mongoContainer *mongodb.MongoDBContainer

	// Ensure cleanup happens even if setup fails
	defer func() {
		if r := recover(); r != nil {
			if mongoContainer != nil {
				mongoContainer.Terminate(context.Background())
			}
			panic(r)
		}
	}()

	// Start MongoDB container
	mongoContainer, err := mongodb.Run(ctx,
		"mongo:7.0",
		mongodb.WithUsername("admin"),
		mongodb.WithPassword("password"),
		testcontainers.WithWaitStrategy(
			wait.ForLog("Waiting for connections").WithStartupTimeout(30*time.Second),
		),
	)
	if err != nil {
		t.Fatalf("Failed to start MongoDB container: %v", err)
	}

	// Get MongoDB connection string
	mongoURI, err := mongoContainer.ConnectionString(ctx)
	require.NoError(t, err)

	// Get a free port to avoid conflicts
	listener, err := net.Listen("tcp", "127.0.0.1:0")
	require.NoError(t, err)
	port := listener.Addr().(*net.TCPAddr).Port
	listener.Close()

	// Set environment variables for the aggregator
	os.Setenv("MONGODB_URI", mongoURI)
	os.Setenv("MONGODB_DATABASE", "aggregator_test")
	os.Setenv("MONGODB_CONNECT_TIMEOUT", "30s")
	os.Setenv("MONGODB_SERVER_SELECTION_TIMEOUT", "30s")
	os.Setenv("MONGODB_SOCKET_TIMEOUT", "60s")
	os.Setenv("PORT", strconv.Itoa(port))
	os.Setenv("HOST", "127.0.0.1")
	os.Setenv("LOG_LEVEL", "debug")
	os.Setenv("DISABLE_HIGH_AVAILABILITY", "true")
	os.Setenv("BFT_ENABLED", "false")

	// Load configuration
	cfg, err := config.Load()
	require.NoError(t, err)

	// Initialize logger
	log, err := logger.New("info", "text", "stdout", false)
	require.NoError(t, err)

	// Initialize storage
	mongoStorage, err := mongodbStorage.NewStorage(*cfg)
<<<<<<< HEAD
	require.NoError(t, err)

	// Use MongoDB for both commitment queue and storage
	commitmentQueue := mongoStorage.CommitmentQueue()

	// Initialize round manager
	roundManager, err := round.NewRoundManager(ctx, cfg, log, commitmentQueue, mongoStorage, state.NewSyncStateTracker())
	require.NoError(t, err)

	// Start the round manager (restores SMT)
	err = roundManager.Start(ctx)
	require.NoError(t, err)

	// In non-HA test mode, we are the leader, so activate the service directly
	err = roundManager.Activate(ctx)
	require.NoError(t, err)

=======
	require.NoError(t, err)

	// Use MongoDB for both commitment queue and storage
	commitmentQueue := mongoStorage.CommitmentQueue()

	// Initialize round manager
	roundManager, err := round.NewRoundManager(ctx, cfg, log, commitmentQueue, mongoStorage, state.NewSyncStateTracker())
	require.NoError(t, err)

	// Start the round manager (restores SMT)
	err = roundManager.Start(ctx)
	require.NoError(t, err)

	// In non-HA test mode, we are the leader, so activate the service directly
	err = roundManager.Activate(ctx)
	require.NoError(t, err)

>>>>>>> a0b27442
	// Initialize aggregator service
	aggregatorService := NewAggregatorService(cfg, log, roundManager, commitmentQueue, mongoStorage, nil)

	// Initialize gateway server
	server := gateway.NewServer(cfg, log, aggregatorService)

	// Start server in a goroutine
	go func() {
		if err := server.Start(); err != nil && err.Error() != "http: Server closed" {
			t.Logf("Server start error: %v", err)
		}
	}()

	// Wait for the server to be ready
	serverAddr := fmt.Sprintf("http://%s:%s", cfg.Server.Host, cfg.Server.Port)
	t.Logf("Waiting for server at %s", serverAddr)

	require.Eventually(t, func() bool {
		resp, err := http.Get(serverAddr + "/health")
		if err != nil {
			t.Logf("Health check failed: %v", err)
			return false
		}
		defer resp.Body.Close()
		t.Logf("Health check response: %d", resp.StatusCode)
		return resp.StatusCode == http.StatusOK
	}, 10*time.Second, 100*time.Millisecond, "Server failed to start")

	// Return the server address and cleanup function
	return serverAddr, func() {
		// Create shutdown context
		shutdownCtx, cancel := context.WithTimeout(context.Background(), 10*time.Second)
		defer cancel()

		// Stop the server gracefully
		if server != nil {
			t.Logf("Stopping HTTP server...")
			server.Stop(shutdownCtx)
		}

		// Stop round manager gracefully
		if roundManager != nil {
			t.Logf("Stopping round manager...")
			roundManager.Stop(shutdownCtx)
		}

		// Stop MongoDB container with timeout
		if mongoContainer != nil {
			t.Logf("Stopping MongoDB container...")
			termCtx, termCancel := context.WithTimeout(context.Background(), 30*time.Second)
			defer termCancel()

			if err := mongoContainer.Terminate(termCtx); err != nil {
				t.Logf("Failed to terminate MongoDB container: %v", err)
				// Force kill if graceful termination fails
				t.Logf("Attempting to force remove container...")
			}
		}
	}
}

// Helper function to make JSON-RPC requests and unmarshal responses
func makeJSONRPCRequest[T any](t *testing.T, serverAddr, method, requestID string, params any) T {
	request, err := jsonrpc.NewRequest(method, params, requestID)
	require.NoError(t, err)

	bodyBytes, err := json.Marshal(request)
	require.NoError(t, err)

	httpResponse, err := http.Post(serverAddr, "application/json", bytes.NewReader(bodyBytes))
	require.NoError(t, err)
	defer httpResponse.Body.Close()

	var response jsonrpc.Response
	err = json.NewDecoder(httpResponse.Body).Decode(&response)
	require.NoError(t, err)

	assert.Nil(t, response.Error, fmt.Sprintf("%s should succeed", method))

	resultBytes, err := json.Marshal(response.Result)
	require.NoError(t, err)

	var result T
	err = json.Unmarshal(resultBytes, &result)
	require.NoError(t, err)

	return result
}

// Helper function to validate inclusion proof structure and encoding
func validateInclusionProof(t *testing.T, proof *api.InclusionProof, requestID api.RequestID) {
	assert.NotNil(t, proof.TransactionHash, "Should have transaction hash")
	assert.NotNil(t, proof.Authenticator, "Should have authenticator")
	assert.NotNil(t, proof.MerkleTreePath, "Should have merkle tree path")

	// Validate unicity certificate field
	if proof.UnicityCertificate != nil && len(proof.UnicityCertificate) > 0 {
		assert.NotEmpty(t, proof.UnicityCertificate, "Unicity certificate should not be empty")
		// Verify it's valid hex-encoded data
		_, err := hex.DecodeString(string(proof.UnicityCertificate))
		assert.NoError(t, err, "Unicity certificate should be valid hex")
	}

	// Validate authenticator encoding
	if proof.Authenticator != nil {
		assert.NotEmpty(t, proof.Authenticator.Algorithm, "Authenticator should have algorithm")
		assert.NotEmpty(t, proof.Authenticator.PublicKey, "Authenticator should have public key")
		assert.NotEmpty(t, proof.Authenticator.Signature, "Authenticator should have signature")
		assert.NotEmpty(t, proof.Authenticator.StateHash, "Authenticator should have state hash")

		// Verify CBOR encoding of authenticator
		authenticatorBytes, err := cbor.Marshal(proof.Authenticator)
		require.NoError(t, err, "Authenticator should be CBOR encodable")
		assert.NotEmpty(t, authenticatorBytes, "CBOR encoded authenticator should not be empty")

		// Verify we can decode it back
		var decodedAuth api.Authenticator
		err = cbor.Unmarshal(authenticatorBytes, &decodedAuth)
		require.NoError(t, err, "Should be able to decode CBOR authenticator")
		assert.Equal(t, proof.Authenticator.Algorithm, decodedAuth.Algorithm, "Decoded authenticator should match original")
	}

	// Validate merkle tree path encoding
	if proof.MerkleTreePath != nil {
		assert.NotEmpty(t, proof.MerkleTreePath.Root, "Merkle path should have root")
		assert.NotNil(t, proof.MerkleTreePath.Steps, "Merkle path should have steps")

		// Verify Merkle tree path with request ID
		requestIDBigInt, err := requestID.GetPath()
		require.NoError(t, err, "Should be able to get path from requestID")

		verificationResult, err := proof.MerkleTreePath.Verify(requestIDBigInt)
		require.NoError(t, err, "Merkle tree path verification should not error")
		assert.True(t, verificationResult.PathValid, "Merkle tree path should be valid")
		assert.True(t, verificationResult.PathIncluded, "Request should be included in the Merkle tree")
		assert.True(t, verificationResult.Result, "Overall verification result should be true")

		// Verify CBOR encoding of merkle tree path
		pathBytes, err := cbor.Marshal(proof.MerkleTreePath)
		require.NoError(t, err, "Merkle tree path should be CBOR encodable")
		assert.NotEmpty(t, pathBytes, "CBOR encoded merkle path should not be empty")

		// Verify we can decode it back
		var decodedPath api.MerkleTreePath
		err = cbor.Unmarshal(pathBytes, &decodedPath)
		require.NoError(t, err, "Should be able to decode CBOR merkle path")
		assert.Equal(t, proof.MerkleTreePath.Root, decodedPath.Root, "Decoded merkle path should match original")
	}
}

// TestInclusionProofMissingRecord tests getting inclusion proof for non-existent record
func (suite *AggregatorTestSuite) TestInclusionProofMissingRecord() {
	// First, submit some commitments and wait for block processing to ensure we have blocks
	testCommitments := createTestCommitments(suite.T(), 1)
	submitResponse := makeJSONRPCRequest[api.SubmitCommitmentResponse](
		suite.T(), suite.serverAddr, "submit_commitment", "submit-setup", testCommitments[0])
	suite.Equal("SUCCESS", submitResponse.Status)

	// Wait for block processing
	time.Sleep(3 * time.Second)

	// Now test non-inclusion proof for a different request ID
	requestId := ""
	for i := 0; i < 2+32; i++ {
		requestId = requestId + "00"
	}
	inclusionProof := makeJSONRPCRequest[api.GetInclusionProofResponse](
		suite.T(), suite.serverAddr, "get_inclusion_proof", "test-request-id",
		&api.GetInclusionProofRequest{RequestID: api.RequestID(requestId)})

	// Validate non-inclusion proof structure
	suite.Nil(inclusionProof.InclusionProof.TransactionHash)
	suite.Nil(inclusionProof.InclusionProof.Authenticator)
	suite.NotNil(inclusionProof.InclusionProof.MerkleTreePath)

	// Verify that UnicityCertificate is included in non-inclusion proof
	suite.NotNil(inclusionProof.InclusionProof.UnicityCertificate, "Non-inclusion proof should include UnicityCertificate")
	suite.NotEmpty(inclusionProof.InclusionProof.UnicityCertificate, "UnicityCertificate should not be empty")
}

// TestInclusionProof tests the complete inclusion proof workflow
func (suite *AggregatorTestSuite) TestInclusionProof() {

	// 1) Send commitments
	testCommitments := createTestCommitments(suite.T(), 3)
	var submittedRequestIDs []string

	for i, commitment := range testCommitments {
		submitResponse := makeJSONRPCRequest[api.SubmitCommitmentResponse](
			suite.T(), suite.serverAddr, "submit_commitment", fmt.Sprintf("submit-%d", i), commitment)

		suite.Equal("SUCCESS", submitResponse.Status, "Should return SUCCESS status")
		submittedRequestIDs = append(submittedRequestIDs, commitment.RequestID.String())
	}

	// Wait for block processing
	time.Sleep(3 * time.Second)

	// 2) Verify inclusion proofs and store root hashes
	firstBatchRootHashes := make(map[string]string)

	for _, requestID := range submittedRequestIDs {
		proofRequest := &api.GetInclusionProofRequest{RequestID: api.RequestID(requestID)}
		proofResponse := makeJSONRPCRequest[api.GetInclusionProofResponse](
			suite.T(), suite.serverAddr, "get_inclusion_proof", "get-proof", proofRequest)

		// Validate inclusion proof structure and encoding
		validateInclusionProof(suite.T(), proofResponse.InclusionProof, api.RequestID(requestID))

		// Store root hash for later stability check
		suite.Require().NotNil(proofResponse.InclusionProof.MerkleTreePath)
		rootHash := proofResponse.InclusionProof.MerkleTreePath.Root
		firstBatchRootHashes[requestID] = rootHash
	}

	// 3) Send more commitments
	additionalCommitments := createTestCommitments(suite.T(), 2)

	for i, commitment := range additionalCommitments {
		makeJSONRPCRequest[api.SubmitCommitmentResponse](
			suite.T(), suite.serverAddr, "submit_commitment", fmt.Sprintf("additional-submit-%d", i), commitment)
	}

	// Wait for new block processing
	time.Sleep(3 * time.Second)

	// 4) Verify original commitments now reference current root hash
	for _, requestID := range submittedRequestIDs {
		proofRequest := &api.GetInclusionProofRequest{RequestID: api.RequestID(requestID)}
		proofResponse := makeJSONRPCRequest[api.GetInclusionProofResponse](
			suite.T(), suite.serverAddr, "get_inclusion_proof", "stability-check", proofRequest)

		suite.Require().NotNil(proofResponse.InclusionProof.MerkleTreePath)
		currentRootHash := proofResponse.InclusionProof.MerkleTreePath.Root
		originalRootHash, exists := firstBatchRootHashes[requestID]

		suite.True(exists, "Should have stored original root hash for %s", requestID)
		// With on-demand proof generation, the root hash should now be different (current SMT state)
		suite.NotEqual(originalRootHash, currentRootHash,
			"Root hash in inclusion proof should be current (not original) for RequestID %s. Original: %s, Current: %s",
			requestID, originalRootHash, currentRootHash)

		// Validate that the proof is still valid for the commitment
		validateInclusionProof(suite.T(), proofResponse.InclusionProof, api.RequestID(requestID))
	}
}

// TestAggregatorTestSuite runs the test suite
func TestAggregatorTestSuite(t *testing.T) {
	suite.Run(t, new(AggregatorTestSuite))
}

func createTestCommitments(t *testing.T, count int) []*api.SubmitCommitmentRequest {
	commitments := make([]*api.SubmitCommitmentRequest, count)

	for i := 0; i < count; i++ {
		privateKey, err := btcec.NewPrivateKey()
		require.NoError(t, err, "Failed to generate private key")
		publicKeyBytes := privateKey.PubKey().SerializeCompressed()

		stateData := make([]byte, 32)
		for j := range stateData {
			stateData[j] = byte(i*32 + j + 1)
		}
		stateHashImprint := signing.CreateDataHashImprint(stateData)

		requestID, err := api.CreateRequestID(publicKeyBytes, stateHashImprint)
		require.NoError(t, err, "Failed to create request ID")

		transactionData := make([]byte, 32)
		for j := range transactionData {
			transactionData[j] = byte(i*64 + j + 1)
		}
		transactionHashImprint := signing.CreateDataHashImprint(transactionData)

		transactionHashBytes, err := transactionHashImprint.DataBytes()
		require.NoError(t, err, "Failed to extract transaction hash")

		signingService := signing.NewSigningService()
		signatureBytes, err := signingService.SignHash(transactionHashBytes, privateKey.Serialize())
		require.NoError(t, err, "Failed to sign transaction")

		receipt := false

		commitments[i] = &api.SubmitCommitmentRequest{
			RequestID:       requestID,
			TransactionHash: transactionHashImprint,
			Authenticator: api.Authenticator{
				Algorithm: "secp256k1",
				PublicKey: publicKeyBytes,
				Signature: signatureBytes,
				StateHash: stateHashImprint,
			},
			Receipt: &receipt,
		}
	}

	return commitments
}<|MERGE_RESOLUTION|>--- conflicted
+++ resolved
@@ -114,7 +114,6 @@
 
 	// Initialize storage
 	mongoStorage, err := mongodbStorage.NewStorage(*cfg)
-<<<<<<< HEAD
 	require.NoError(t, err)
 
 	// Use MongoDB for both commitment queue and storage
@@ -132,25 +131,6 @@
 	err = roundManager.Activate(ctx)
 	require.NoError(t, err)
 
-=======
-	require.NoError(t, err)
-
-	// Use MongoDB for both commitment queue and storage
-	commitmentQueue := mongoStorage.CommitmentQueue()
-
-	// Initialize round manager
-	roundManager, err := round.NewRoundManager(ctx, cfg, log, commitmentQueue, mongoStorage, state.NewSyncStateTracker())
-	require.NoError(t, err)
-
-	// Start the round manager (restores SMT)
-	err = roundManager.Start(ctx)
-	require.NoError(t, err)
-
-	// In non-HA test mode, we are the leader, so activate the service directly
-	err = roundManager.Activate(ctx)
-	require.NoError(t, err)
-
->>>>>>> a0b27442
 	// Initialize aggregator service
 	aggregatorService := NewAggregatorService(cfg, log, roundManager, commitmentQueue, mongoStorage, nil)
 
