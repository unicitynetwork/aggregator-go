--- conflicted
+++ resolved
@@ -120,13 +120,8 @@
 }
 
 // Branch interface for tree nodes (matches TypeScript Branch interface)
-<<<<<<< HEAD
-type Branch interface {
+type branch interface {
 	calculateHash(hasher *api.DataHasher) *api.DataHash
-=======
-type branch interface {
-	calculateHash(algo api.HashAlgorithm) *api.DataHash
->>>>>>> 448aea3b
 	getPath() *big.Int
 	isLeaf() bool
 }
