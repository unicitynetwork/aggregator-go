.PHONY: build test clean run lint fmt vet performance-test

# Build variables
BINARY_NAME=aggregator
BUILD_DIR=bin
MAIN_PATH=./cmd/aggregator

# Build the application
build:
	@echo "Building $(BINARY_NAME)..."
	@mkdir -p $(BUILD_DIR)
	@go build -o $(BUILD_DIR)/$(BINARY_NAME) $(MAIN_PATH)

# Run the application
run: build
	@echo "Running $(BINARY_NAME)..."
	@./$(BUILD_DIR)/$(BINARY_NAME)

# Run tests
test:
	@echo "Running tests..."
	@go test -v ./...

# Run tests with race detection
test-race:
	@echo "Running tests with race detection..."
	@go test -race -v ./...

# Run benchmarks
benchmark:
	@echo "Running benchmarks..."
	@go test -bench=. -benchmem ./...

# Build and run performance test
performance-test:
	@echo "Building performance test..."
	@mkdir -p $(BUILD_DIR)
	@go build -o $(BUILD_DIR)/performance-test ./cmd/performance-test
	@echo "Starting performance test (make sure aggregator is running on localhost:3000)..."
	@./$(BUILD_DIR)/performance-test

# Format code
fmt:
	@echo "Formatting code..."
	@go fmt ./...

# Vet code
vet:
	@echo "Vetting code..."
	@go vet ./...

# Lint code (requires golangci-lint)
lint:
	@echo "Linting code..."
	@golangci-lint run

# Clean build artifacts
clean:
	@echo "Cleaning..."
	@rm -rf $(BUILD_DIR)
	@go clean

# Install dependencies
deps:
	@echo "Installing dependencies..."
	@go mod download
	@go mod tidy

<<<<<<< HEAD
# Development setup
dev-setup: deps
	@echo "Setting up development environment..."
	@go install github.com/golangci/golangci-lint/cmd/golangci-lint@latest

# Docker commands
docker-build:
	@echo "Building Docker image..."
	@docker build -t unicity-aggregator .

docker-up:
	@echo "Starting services with Docker Compose..."
	@docker compose up --detach  --build --remove-orphans

docker-down:
	@echo "Stopping services..."
=======
docker-run-clean:
	@echo "Rebuilding services with clean state..."
>>>>>>> bff931b2
	@docker compose down
	@rm -rf ./data
	@docker compose up --force-recreate -d --build
	@echo "Services rebuilt with clean state"<|MERGE_RESOLUTION|>--- conflicted
+++ resolved
@@ -66,27 +66,8 @@
 	@go mod download
 	@go mod tidy
 
-<<<<<<< HEAD
-# Development setup
-dev-setup: deps
-	@echo "Setting up development environment..."
-	@go install github.com/golangci/golangci-lint/cmd/golangci-lint@latest
-
-# Docker commands
-docker-build:
-	@echo "Building Docker image..."
-	@docker build -t unicity-aggregator .
-
-docker-up:
-	@echo "Starting services with Docker Compose..."
-	@docker compose up --detach  --build --remove-orphans
-
-docker-down:
-	@echo "Stopping services..."
-=======
 docker-run-clean:
 	@echo "Rebuilding services with clean state..."
->>>>>>> bff931b2
 	@docker compose down
 	@rm -rf ./data
 	@docker compose up --force-recreate -d --build
